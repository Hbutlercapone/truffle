import BN from "bn.js";
import { Web3Shim } from "./web3-shim";
<<<<<<< HEAD
import { BlockType, Transaction } from "web3/eth/types";
=======
import { EvmBlockType } from "./interface-adapter";
>>>>>>> c3c6c03a

export const EthereumDefinition = {
  async initNetworkType(web3: Web3Shim) {
    // truffle has started expecting gas used/limit to be
    // hex strings to support bignumbers for other ledgers
    overrides.getBlock(web3);
    overrides.getTransaction(web3);
    overrides.getTransactionReceipt(web3);
  }
};

const overrides = {
  // The ts-ignores are ignoring the checks that are
  // saying that web3.eth.getBlock is a function and doesn't
  // have a `method` property, which it does
  getBlock: (web3: Web3Shim) => {
    // @ts-ignore
    const _oldFormatter = web3.eth.getBlock.method.outputFormatter;

    // @ts-ignore
    web3.eth.getBlock.method.outputFormatter = (block: EvmBlockType) => {
      // @ts-ignore
      let result = _oldFormatter.call(web3.eth.getBlock.method, block);

      // Perhaps there is a better method of doing this,
      // but the raw hexstrings work for the time being
      result.gasLimit = "0x" + new BN(result.gasLimit).toString(16);
      result.gasUsed = "0x" + new BN(result.gasUsed).toString(16);

      return result;
    };
  },

  getTransaction: (web3: Web3Shim) => {
    const _oldTransactionFormatter =
      // @ts-ignore
      web3.eth.getTransaction.method.outputFormatter;

    // @ts-ignore
    web3.eth.getTransaction.method.outputFormatter = (tx: Transaction) => {
      let result = _oldTransactionFormatter.call(
        // @ts-ignore
        web3.eth.getTransaction.method,
        tx
      );

      // Perhaps there is a better method of doing this,
      // but the raw hexstrings work for the time being
      result.gas = "0x" + new BN(result.gas).toString(16);

      return result;
    };
  },

  getTransactionReceipt: (web3: Web3Shim) => {
    const _oldTransactionReceiptFormatter =
      // @ts-ignore
      web3.eth.getTransactionReceipt.method.outputFormatter;

    // @ts-ignore
    web3.eth.getTransactionReceipt.method.outputFormatter = receipt => {
      let result = _oldTransactionReceiptFormatter.call(
        // @ts-ignore
        web3.eth.getTransactionReceipt.method,
        receipt
      );

      // Perhaps there is a better method of doing this,
      // but the raw hexstrings work for the time being
      result.gasUsed = "0x" + new BN(result.gasUsed).toString(16);

      return result;
    };
  }
};<|MERGE_RESOLUTION|>--- conflicted
+++ resolved
@@ -1,10 +1,7 @@
 import BN from "bn.js";
 import { Web3Shim } from "./web3-shim";
-<<<<<<< HEAD
-import { BlockType, Transaction } from "web3/eth/types";
-=======
-import { EvmBlockType } from "./interface-adapter";
->>>>>>> c3c6c03a
+import { Transaction as EvmTransaction } from "web3-core";
+import { EvmBlockType } from "./interface-adapter/types";
 
 export const EthereumDefinition = {
   async initNetworkType(web3: Web3Shim) {
@@ -44,7 +41,7 @@
       web3.eth.getTransaction.method.outputFormatter;
 
     // @ts-ignore
-    web3.eth.getTransaction.method.outputFormatter = (tx: Transaction) => {
+    web3.eth.getTransaction.method.outputFormatter = (tx: EvmTransaction) => {
       let result = _oldTransactionFormatter.call(
         // @ts-ignore
         web3.eth.getTransaction.method,
