--- conflicted
+++ resolved
@@ -33,12 +33,8 @@
   },
   "dependencies": {
     "@truffle/error": "^0.0.7",
-<<<<<<< HEAD
     "@truffle/events": "^0.0.1",
-    "@truffle/provider": "^0.1.17",
-=======
     "@truffle/provider": "^0.1.18",
->>>>>>> 19ed0ad3
     "configstore": "^4.0.0",
     "find-up": "^2.1.0",
     "lodash": "^4.17.13",
