{
  "name": "@truffle/config",
<<<<<<< HEAD
  "version": "1.3.0-tezos.2",
=======
  "version": "1.2.17",
>>>>>>> a4ab24fe
  "description": "Utility for interacting with truffle-config.js files",
  "main": "dist/index.js",
  "types": "dist/index.d.ts",
  "scripts": {
    "build": "tsc",
    "prepare": "yarn build",
    "test": "yarn build && mocha --exit -r ts-node/register test/**/*.test.ts"
  },
  "repository": "https://github.com/trufflesuite/truffle/tree/master/packages/config",
  "keywords": [
    "ethereum",
    "truffle",
    "config"
  ],
  "author": "Tim Coulter <tim@trufflesuite.com>",
  "license": "MIT",
  "bugs": {
    "url": "https://github.com/trufflesuite/truffle/issues"
  },
  "homepage": "https://github.com/trufflesuite/truffle/tree/master/packages/config#readme",
  "devDependencies": {
    "@types/configstore": "^4.0.0",
    "@types/find-up": "^2.1.0",
    "@types/lodash.assignin": "^4.2.6",
    "@types/lodash.merge": "^4.6.6",
    "@types/node": "^12.12.9",
    "@types/sinon": "^7.0.13",
    "mocha": "6.2.0",
    "sinon": "^7.5.0",
    "ts-node": "^8.4.1",
    "typescript": "^3.6.3"
  },
  "dependencies": {
<<<<<<< HEAD
    "@truffle/error": "^0.1.0-tezos.0",
    "@truffle/events": "^0.1.0-tezos.0",
    "@truffle/provider": "^0.3.0-tezos.2",
    "@types/lodash": "^4.14.149",
    "@types/node": "^12.12.9",
=======
    "@truffle/error": "^0.0.8",
    "@truffle/events": "^0.0.5",
    "@truffle/provider": "^0.2.9",
>>>>>>> a4ab24fe
    "configstore": "^4.0.0",
    "find-up": "^2.1.0",
    "lodash.assignin": "^4.2.0",
    "lodash.merge": "^4.6.2",
    "module": "^1.2.5",
    "original-require": "1.0.1",
    "source-map-support": "^0.5.16"
  },
  "publishConfig": {
    "access": "public"
  }
}<|MERGE_RESOLUTION|>--- conflicted
+++ resolved
@@ -1,10 +1,6 @@
 {
   "name": "@truffle/config",
-<<<<<<< HEAD
   "version": "1.3.0-tezos.2",
-=======
-  "version": "1.2.17",
->>>>>>> a4ab24fe
   "description": "Utility for interacting with truffle-config.js files",
   "main": "dist/index.js",
   "types": "dist/index.d.ts",
@@ -38,17 +34,9 @@
     "typescript": "^3.6.3"
   },
   "dependencies": {
-<<<<<<< HEAD
     "@truffle/error": "^0.1.0-tezos.0",
     "@truffle/events": "^0.1.0-tezos.0",
     "@truffle/provider": "^0.3.0-tezos.2",
-    "@types/lodash": "^4.14.149",
-    "@types/node": "^12.12.9",
-=======
-    "@truffle/error": "^0.0.8",
-    "@truffle/events": "^0.0.5",
-    "@truffle/provider": "^0.2.9",
->>>>>>> a4ab24fe
     "configstore": "^4.0.0",
     "find-up": "^2.1.0",
     "lodash.assignin": "^4.2.0",
