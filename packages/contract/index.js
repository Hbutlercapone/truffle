const Schema = require("@truffle/contract-schema");
const Contract = require("./lib/contract");
const truffleContractVersion = require("./package.json").version;
const TezosContract = require("@truffle/tezos-contract");

const contract = (json = {}, networkType = "ethereum") => {
<<<<<<< HEAD
  // TODO: figure out if passing networkName is necessary
  const normalizedArtifactObject = Object.assign({}, Schema.normalize(json), {
    networkType
    //    networkName
  });
=======
  json = Object.assign({}, json, { networkType });
  const normalizedArtifactObject = Schema.normalize(json);
>>>>>>> ef57c774

  // Note we don't use `new` here at all. This will cause the class to
  // "mutate" instead of instantiate an instance
  if (networkType === "tezos")
    return TezosContract.clone(normalizedArtifactObject);
  return Contract.clone(normalizedArtifactObject);
};

contract.version = truffleContractVersion;

module.exports = contract;

if (typeof window !== "undefined") {
  window.TruffleContract = contract;
}<|MERGE_RESOLUTION|>--- conflicted
+++ resolved
@@ -4,16 +4,8 @@
 const TezosContract = require("@truffle/tezos-contract");
 
 const contract = (json = {}, networkType = "ethereum") => {
-<<<<<<< HEAD
-  // TODO: figure out if passing networkName is necessary
-  const normalizedArtifactObject = Object.assign({}, Schema.normalize(json), {
-    networkType
-    //    networkName
-  });
-=======
   json = Object.assign({}, json, { networkType });
   const normalizedArtifactObject = Schema.normalize(json);
->>>>>>> ef57c774
 
   // Note we don't use `new` here at all. This will cause the class to
   // "mutate" instead of instantiate an instance
