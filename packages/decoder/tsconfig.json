--- conflicted
+++ resolved
@@ -10,19 +10,13 @@
     "outDir": "dist",
     "baseUrl": ".",
     "lib": ["es2017"],
-<<<<<<< HEAD
-    "plugins": [
-      { "transform": "@zerollup/ts-transform-paths", "exclude": "*" }
-    ],
-=======
+    "rootDir": "lib",
     "paths": {
-      "web3-core": [
-        "../../node_modules/web3/node_modules/web3-core/types",
-        "node_modules/web3/node_modules/web3-core/types"
+      "web3": [
+        "node_modules/web3/index",
+        "../../node_modules/@types/web3/index"
       ]
     },
->>>>>>> aba80c7b
-    "rootDir": "lib",
     "typeRoots": [
       "./typings",
       "../../**/node_modules/@types/bn.js",
@@ -31,7 +25,7 @@
       "../../**/node_modules/@types/lodash.clonedeep",
       "../../**/node_modules/@types/lodash.isequal",
       "../../**/node_modules/@types/lodash.merge",
-      "../../node_modules/@truffle/provider/typings"
+      "../../**/node_modules/@types/web3"
     ]
 
   },
@@ -39,4 +33,5 @@
     "./lib/**/*.ts",
     "./typings/**/*.d.ts"
   ]
+
 }