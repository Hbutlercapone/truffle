{
  "name": "@truffle/decoder",
  "version": "0.1.0",
  "description": "A library that provides high-level decoding of Solidity contract variables",
  "main": "dist/index.js",
  "types": "lib/index.ts",
  "directories": {
    "lib": "lib"
  },
  "scripts": {
    "build": "node_modules/.bin/tsc",
    "prepare": "yarn build",
    "start": "node_modules/.bin/tsc --watch",
    "test": "cd test && npx truffle test"
  },
  "repository": "https://github.com/trufflesuite/truffle/tree/master/packages/decoder",
  "keywords": [
    "ethereum",
    "solidity",
    "contract",
    "state",
    "decoder"
  ],
  "author": "Mike Seese and Harry Altman",
  "license": "MIT",
  "bugs": {
    "url": "https://github.com/trufflesuite/truffle/issues"
  },
<<<<<<< HEAD
  "repository": "https://github.com/trufflesuite/truffle/tree/master/packages/truffle-decoder",
  "keywords": [
    "ethereum",
    "solidity",
    "contract",
    "state",
    "decoder"
  ],
  "author": "Mike Seese and Harry Altman",
  "license": "MIT",
  "bugs": {
    "url": "https://github.com/trufflesuite/truffle/issues"
  },
=======
>>>>>>> c56cc0ee
  "homepage": "https://github.com/trufflesuite/truffle#readme",
  "dependencies": {
    "async-eventemitter": "^0.2.4",
    "bn.js": "^4.11.8",
    "debug": "^4.1.1",
    "truffle-codec": "^3.0.8",
<<<<<<< HEAD
    "truffle-codec-utils": "^1.0.16",
    "web3": "^1.2.1"
=======
    "truffle-codec-utils": "^1.0.15",
    "web3": "1.2.1"
  },
  "peerDependencies": {
    "truffle": "^5.0.14"
>>>>>>> c56cc0ee
  },
  "publishConfig": {
    "access": "public"
  },
  "devDependencies": {
<<<<<<< HEAD
=======
    "@truffle/contract-schema": "^3.0.15",
>>>>>>> c56cc0ee
    "@types/bn.js": "^4.11.5",
    "@types/debug": "^4.1.4",
    "@types/web3": "1.0.18",
    "chai": "^4.2.0",
    "json-schema-to-typescript": "^6.1.3",
<<<<<<< HEAD
    "@truffle/contract-schema": "^3.0.13",
    "typescript": "^3.6.2",
    "web3-core": "1.0.0-beta.37"
=======
    "@truffle/contract-schema": "^3.0.15",
    "typescript": "^3.6.2",
    "web3-core": "1.2.1"
>>>>>>> c56cc0ee
  }
}<|MERGE_RESOLUTION|>--- conflicted
+++ resolved
@@ -26,60 +26,30 @@
   "bugs": {
     "url": "https://github.com/trufflesuite/truffle/issues"
   },
-<<<<<<< HEAD
-  "repository": "https://github.com/trufflesuite/truffle/tree/master/packages/truffle-decoder",
-  "keywords": [
-    "ethereum",
-    "solidity",
-    "contract",
-    "state",
-    "decoder"
-  ],
-  "author": "Mike Seese and Harry Altman",
-  "license": "MIT",
-  "bugs": {
-    "url": "https://github.com/trufflesuite/truffle/issues"
-  },
-=======
->>>>>>> c56cc0ee
   "homepage": "https://github.com/trufflesuite/truffle#readme",
   "dependencies": {
     "async-eventemitter": "^0.2.4",
     "bn.js": "^4.11.8",
     "debug": "^4.1.1",
     "truffle-codec": "^3.0.8",
-<<<<<<< HEAD
-    "truffle-codec-utils": "^1.0.16",
-    "web3": "^1.2.1"
-=======
     "truffle-codec-utils": "^1.0.15",
     "web3": "1.2.1"
   },
   "peerDependencies": {
     "truffle": "^5.0.14"
->>>>>>> c56cc0ee
   },
   "publishConfig": {
     "access": "public"
   },
   "devDependencies": {
-<<<<<<< HEAD
-=======
     "@truffle/contract-schema": "^3.0.15",
->>>>>>> c56cc0ee
     "@types/bn.js": "^4.11.5",
     "@types/debug": "^4.1.4",
     "@types/web3": "1.0.18",
     "chai": "^4.2.0",
     "json-schema-to-typescript": "^6.1.3",
-<<<<<<< HEAD
-    "@truffle/contract-schema": "^3.0.13",
-    "typescript": "^3.6.2",
-    "web3-core": "1.0.0-beta.37"
-=======
     "@truffle/contract-schema": "^3.0.15",
     "typescript": "^3.6.2",
     "web3-core": "1.2.1"
->>>>>>> c56cc0ee
   }
 }