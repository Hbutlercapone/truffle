{
  "name": "@truffle/decoder",
<<<<<<< HEAD
  "version": "4.0.6-alphaTez.1",
=======
  "version": "4.0.5",
>>>>>>> 8a599cf0
  "description": "A decoder and encoder for Solidity variables of all sorts",
  "main": "dist/index.js",
  "types": "lib/index.ts",
  "directories": {
    "lib": "lib"
  },
  "scripts": {
    "prepare": "yarn build",
    "build": "node_modules/.bin/tsc",
    "start": "node_modules/.bin/tsc --watch",
    "test": "cd test && npx truffle test"
  },
  "dependencies": {
<<<<<<< HEAD
    "@truffle/codec": "^0.3.3-alphaTez.1",
=======
    "@truffle/codec": "^0.3.3",
>>>>>>> 8a599cf0
    "bn.js": "^4.11.8",
    "debug": "^4.1.0",
    "web3": "1.2.1"
  },
  "repository": "https://github.com/trufflesuite/truffle/tree/master/packages/codec",
  "keywords": [
    "ethereum",
    "solidity",
    "contract",
    "state",
    "decoder",
    "encoder",
    "abi"
  ],
  "author": "Mike Seese and Harry Altman",
  "license": "MIT",
  "bugs": {
    "url": "https://github.com/trufflesuite/truffle/issues"
  },
  "homepage": "https://github.com/trufflesuite/truffle#readme",
  "publishConfig": {
    "access": "public"
  },
  "devDependencies": {
<<<<<<< HEAD
    "@truffle/contract-schema": "^3.1.6-alphaTez.1",
    "@truffle/provider": "^0.2.8-alphaTez.1",
=======
    "@truffle/contract-schema": "^3.0.20",
    "@truffle/provider": "^0.2.5",
>>>>>>> 8a599cf0
    "@types/big.js": "^4.0.5",
    "@types/bn.js": "^4.11.2",
    "@types/debug": "^0.0.31",
    "@types/lodash.clonedeep": "^4.5.4",
    "@types/lodash.isequal": "^4.5.4",
    "@types/lodash.merge": "^4.6.4",
    "@types/utf8": "^2.1.6",
    "@types/web3": "1.0.19",
    "typescript": "^3.6.3"
  },
  "peerDependencies": {
    "truffle": "^5.0.14"
  },
  "gitHead": "b207efb3c1409746537293b3e0fc27350029188e"
}<|MERGE_RESOLUTION|>--- conflicted
+++ resolved
@@ -1,10 +1,6 @@
 {
   "name": "@truffle/decoder",
-<<<<<<< HEAD
   "version": "4.0.6-alphaTez.1",
-=======
-  "version": "4.0.5",
->>>>>>> 8a599cf0
   "description": "A decoder and encoder for Solidity variables of all sorts",
   "main": "dist/index.js",
   "types": "lib/index.ts",
@@ -18,11 +14,7 @@
     "test": "cd test && npx truffle test"
   },
   "dependencies": {
-<<<<<<< HEAD
-    "@truffle/codec": "^0.3.3-alphaTez.1",
-=======
     "@truffle/codec": "^0.3.3",
->>>>>>> 8a599cf0
     "bn.js": "^4.11.8",
     "debug": "^4.1.0",
     "web3": "1.2.1"
@@ -47,13 +39,8 @@
     "access": "public"
   },
   "devDependencies": {
-<<<<<<< HEAD
     "@truffle/contract-schema": "^3.1.6-alphaTez.1",
     "@truffle/provider": "^0.2.8-alphaTez.1",
-=======
-    "@truffle/contract-schema": "^3.0.20",
-    "@truffle/provider": "^0.2.5",
->>>>>>> 8a599cf0
     "@types/big.js": "^4.0.5",
     "@types/bn.js": "^4.11.2",
     "@types/debug": "^0.0.31",
