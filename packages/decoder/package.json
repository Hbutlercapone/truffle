{
  "name": "@truffle/decoder",
  "description": "A decoder for Solidity variables of all sorts",
  "license": "MIT",
  "author": "Mike Seese and Harry Altman",
  "homepage": "https://github.com/trufflesuite/truffle#readme",
  "repository": {
    "type": "git",
    "url": "https://github.com/trufflesuite/truffle.git",
    "directory": "packages/decoder"
  },
  "bugs": {
    "url": "https://github.com/trufflesuite/truffle/issues"
  },
  "version": "4.6.5",
  "main": "dist/index.js",
  "directories": {
    "lib": "lib"
  },
  "scripts": {
    "build": "tsc",
    "prepare": "yarn build",
    "start": "tsc --watch",
    "test": "mocha ./test/current/test/* ./test/legacy/test/*"
  },
  "types": "dist/index.d.ts",
  "dependencies": {
    "@truffle/abi-utils": "^0.2.2",
<<<<<<< HEAD
    "@truffle/codec": "^0.11.3",
    "@truffle/compile-common": "^0.7.10",
    "@truffle/encoder": "^0.1.0-0",
    "@truffle/source-map-utils": "^1.3.47",
=======
    "@truffle/codec": "^0.11.4",
    "@truffle/compile-common": "^0.7.11",
    "@truffle/source-map-utils": "^1.3.48",
>>>>>>> 46b6a054
    "bn.js": "^5.1.3",
    "debug": "^4.3.1",
    "web3": "1.4.0"
  },
  "devDependencies": {
    "@truffle/config": "^1.3.0",
    "@truffle/contract-schema": "^3.4.1",
    "@truffle/migrate": "^3.2.33",
    "@truffle/provider": "^0.2.34",
<<<<<<< HEAD
    "@truffle/workflow-compile": "^3.2.18",
    "@types/big.js": "^6.0.2",
=======
    "@truffle/workflow-compile": "^3.2.19",
    "@types/big.js": "^4.0.5",
>>>>>>> 46b6a054
    "@types/bn.js": "^4.11.4",
    "@types/debug": "^4.1.5",
    "@types/web3": "^1.0.20",
    "chai": "^4.2.0",
    "ganache-core": "2.13.0",
    "lodash.clonedeep": "^4.5.0",
    "lodash.flatten": "^4.4.0",
    "mocha": "8.1.2",
    "tmp": "^0.2.1",
    "typescript": "^4.1.4"
  },
  "keywords": [
    "abi",
    "contract",
    "decoder",
    "encoder",
    "ethereum",
    "solidity",
    "state"
  ],
  "publishConfig": {
    "access": "public"
  },
  "gitHead": "6b84be7849142588ef2e3224d8a9d7c2ceeb6e4a"
}<|MERGE_RESOLUTION|>--- conflicted
+++ resolved
@@ -26,16 +26,10 @@
   "types": "dist/index.d.ts",
   "dependencies": {
     "@truffle/abi-utils": "^0.2.2",
-<<<<<<< HEAD
-    "@truffle/codec": "^0.11.3",
-    "@truffle/compile-common": "^0.7.10",
-    "@truffle/encoder": "^0.1.0-0",
-    "@truffle/source-map-utils": "^1.3.47",
-=======
     "@truffle/codec": "^0.11.4",
     "@truffle/compile-common": "^0.7.11",
+    "@truffle/encoder": "^0.1.0-0",
     "@truffle/source-map-utils": "^1.3.48",
->>>>>>> 46b6a054
     "bn.js": "^5.1.3",
     "debug": "^4.3.1",
     "web3": "1.4.0"
@@ -45,13 +39,8 @@
     "@truffle/contract-schema": "^3.4.1",
     "@truffle/migrate": "^3.2.33",
     "@truffle/provider": "^0.2.34",
-<<<<<<< HEAD
-    "@truffle/workflow-compile": "^3.2.18",
+    "@truffle/workflow-compile": "^3.2.19",
     "@types/big.js": "^6.0.2",
-=======
-    "@truffle/workflow-compile": "^3.2.19",
-    "@types/big.js": "^4.0.5",
->>>>>>> 46b6a054
     "@types/bn.js": "^4.11.4",
     "@types/debug": "^4.1.5",
     "@types/web3": "^1.0.20",
