--- conflicted
+++ resolved
@@ -260,15 +260,13 @@
   contract: ContractConstructorObject,
   projectInfo?: ProjectInfo | Artifact[]
 ): Promise<ContractDecoder> {
-<<<<<<< HEAD
-  return await forArtifact(contract, contract.currentProvider, artifacts);
-=======
   return await forArtifact(
     contract,
-    contract.web3.currentProvider,
+    // @ts-ignore - "Property 'web3' does not exist on type 'string'.",
+    // but it's there!
+    contract.interfaceAdapter.web3,
     projectInfo
   );
->>>>>>> a4ab24fe
 }
 
 /**
