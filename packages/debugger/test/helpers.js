import debugModule from "debug";
const debug = debugModule("debugger:test:helpers");

import path from "path";
import fs from "fs-extra";
import WorkflowCompile from "@truffle/workflow-compile";
import Artifactor from "@truffle/artifactor";
import Web3 from "web3";
import Migrate from "@truffle/migrate";
import Box from "@truffle/box";
import Resolver from "@truffle/resolver";
import * as Codec from "@truffle/codec";
import flatten from "lodash.flatten";

export async function prepareContracts(provider, sources = {}, migrations) {
  let config = await createSandbox();

  const accounts = await new Web3(provider).eth.getAccounts();

  config.networks["debugger"] = {
    provider: provider,
    network_id: "*",
    from: accounts[0]
  };
  config.network = "debugger";

  config.compilers = {
    solc: {
<<<<<<< HEAD
      version: "0.7.6",
=======
      version: "0.8.0",
>>>>>>> 91944a0a
      settings: {
        optimizer: { enabled: false, runs: 200 },
        evmVersion: "constantinople"
      }
    }
  };

  await addContracts(config, sources);
  let { contractNames, compilations: rawCompilations } = await compile(config);

  if (!migrations) {
    migrations = await defaultMigrations(contractNames);
  }

  await addMigrations(config, migrations);
  await migrate(config);

  let abstractions = {};
  for (let name of contractNames) {
    abstractions[name] = config.resolver.require(name);
  }

  let compilations = Codec.Compilations.Utils.shimCompilations(rawCompilations);

  return {
    abstractions,
    compilations,
    config
  };
}

export async function createSandbox() {
  const config = await Box.sandbox({
    unsafeCleanup: true,
    setGracefulCleanup: true,
    name: "bare-box"
  });
  config.resolver = new Resolver(config);
  config.artifactor = new Artifactor(config.contracts_build_directory);
  config.networks = {};

  return config;
}

export async function addContracts(config, sources = {}) {
  let promises = [];
  for (let filename of Object.keys(sources)) {
    let source = sources[filename];
    promises.push(
      fs.outputFile(path.join(config.contracts_directory, filename), source)
    );
  }

  return await Promise.all(promises);
}

export async function addMigrations(config, migrations = {}) {
  let promises = [];
  for (let filename of Object.keys(migrations)) {
    let source = migrations[filename];
    promises.push(
      fs.outputFile(path.join(config.migrations_directory, filename), source)
    );
  }

  return await Promise.all(promises);
}

export async function defaultMigrations(contractNames) {
  contractNames = contractNames.filter(name => name !== "Migrations");

  let migrations = {};

  contractNames.forEach((contractName, i) => {
    let index = i + 2; // start at 2 cause Migrations migration
    let filename = `${index}_migrate_${contractName}.js`;
    let source = `
      var ${contractName} = artifacts.require("${contractName}");

      module.exports = function(deployer) {
        deployer.deploy(${contractName});
      };
    `;

    migrations[filename] = source;
  });

  return migrations;
}

export async function compile(config) {
  const { compilations } = await WorkflowCompile.compileAndSave(
    config.with({
      all: true,
      quiet: true
    })
  );
  const contractNames = flatten(
    compilations.map(compilation =>
      compilation.contracts.map(contract => contract.contractName)
    )
  );
  return { compilations, contractNames };
}

export async function migrate(config) {
  return new Promise(function (accept, reject) {
    Migrate.run(
      config.with({
        quiet: true
      }),
      function (err, contracts) {
        if (err) return reject(err);
        accept(contracts);
      }
    );
  });
}

export function lineOf(searchString, source) {
  const lines = source.split("\n");
  return lines.findIndex(line => line.includes(searchString));
}<|MERGE_RESOLUTION|>--- conflicted
+++ resolved
@@ -26,11 +26,7 @@
 
   config.compilers = {
     solc: {
-<<<<<<< HEAD
-      version: "0.7.6",
-=======
       version: "0.8.0",
->>>>>>> 91944a0a
       settings: {
         optimizer: { enabled: false, runs: 200 },
         evmVersion: "constantinople"
