--- conflicted
+++ resolved
@@ -1,8 +1,4 @@
-<<<<<<< HEAD
-import { Utils } from "@truffle/codec";
-=======
 import * as Codec from "@truffle/codec";
->>>>>>> a962a994
 
 const stringify = require("json-stable-stringify");
 
@@ -23,11 +19,7 @@
     node.nodeType.includes("TypeName") || //HACK
     //skip string literals too -- we'll handle that manually
     (node.typeDescriptions !== undefined && //seems this sometimes happens?
-<<<<<<< HEAD
-      Utils.Definition.typeClass(node) === "stringliteral")
-=======
       Codec.Ast.Utils.typeClass(node) === "stringliteral")
->>>>>>> a962a994
   );
 }
 
@@ -54,11 +46,7 @@
  * @return 0x-prefix string of keccak256 hash
  */
 export function keccak256(...args) {
-<<<<<<< HEAD
-  return Utils.Conversion.toHexString(Utils.EVM.keccak256(...args));
-=======
   return Codec.Conversion.toHexString(Codec.Evm.Utils.keccak256(...args));
->>>>>>> a962a994
 }
 
 /**
