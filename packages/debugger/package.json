{
  "name": "@truffle/debugger",
  "description": "Core functionality for debugging Solidity files built with Truffle",
  "license": "MIT",
  "author": "Tim Coulter <tim@trufflesuite.com>",
  "homepage": "https://github.com/trufflesuite/truffle/tree/master/packages/debugger#readme",
  "repository": "https://github.com/trufflesuite/truffle/tree/master/packages/debugger",
  "bugs": {
    "url": "https://github.com/trufflesuite/truffle/issues"
  },
<<<<<<< HEAD
  "version": "5.0.31-alphaTez.0",
=======
  "version": "5.0.31",
>>>>>>> 017c42f9
  "main": "dist/debugger.js",
  "scripts": {
    "build": "webpack --config webpack/webpack.config.js",
    "docs": "esdoc",
    "prepare": "yarn build",
    "start": "node ./webpack/dev-server.js",
    "test": "mocha-webpack --webpack-config webpack/webpack.config-test.js --recursive",
    "test:coverage": "nyc mocha-webpack --webpack-config webpack/webpack.config-test.js --recursive",
    "test:debug": "NODE_ENV=testing node --inspect ./node_modules/.bin/mocha-webpack --webpack-config webpack/webpack.config-test.js --recursive"
  },
  "dependencies": {
    "@truffle/code-utils": "^1.2.9-alphaTez.0",
    "@truffle/codec": "^3.0.14-alphaTez.0",
    "@truffle/expect": "^0.0.13-alphaTez.0",
    "@truffle/solidity-utils": "^1.2.7-alphaTez.0",
    "bn.js": "^4.11.8",
    "debug": "^4.1.0",
    "json-pointer": "^0.6.0",
    "lodash.sum": "^4.0.2",
    "redux": "^3.7.2",
    "redux-cli-logger": "^2.0.1",
    "redux-saga": "1.0.0",
    "remote-redux-devtools": "^0.5.12",
    "reselect-tree": "^1.3.1",
    "web3": "1.2.1",
    "web3-eth-abi": "1.2.1"
  },
  "devDependencies": {
<<<<<<< HEAD
    "@truffle/artifactor": "^4.0.35-alphaTez.0",
    "@truffle/box": "^1.0.41-alphaTez.0",
    "@truffle/debug-utils": "^1.0.21-alphaTez.0",
    "@truffle/migrate": "^3.1.0-alphaTez.0",
    "@truffle/resolver": "^5.1.0-alphaTez.0",
    "@truffle/workflow-compile": "^2.1.9-alphaTez.0",
=======
    "@truffle/artifactor": "^4.0.35",
    "@truffle/box": "^1.0.41",
    "@truffle/debug-utils": "^1.0.19",
    "@truffle/migrate": "^3.0.37",
    "@truffle/resolver": "^5.0.17",
    "@truffle/workflow-compile": "^2.1.9",
>>>>>>> 017c42f9
    "async": "2.6.1",
    "babel-core": "^6.26.0",
    "babel-loader": "^7.1.2",
    "babel-plugin-transform-object-rest-spread": "^6.26.0",
    "babel-plugin-transform-runtime": "^6.23.0",
    "babel-preset-env": "^1.6.1",
    "babel-runtime": "^6.26.0",
    "chai": "4.2.0",
    "change-case": "^3.0.2",
    "esdoc": "^1.0.4",
    "esdoc-ecmascript-proposal-plugin": "^1.0.0",
    "esdoc-standard-plugin": "^1.0.0",
    "express": "^4.16.2",
    "faker": "^4.1.0",
    "fs-extra": "6.0.1",
    "ganache-core": "2.7.0",
    "istanbul-instrumenter-loader": "^3.0.1",
    "mocha": "5.2.0",
    "mocha-webpack": "^1.1.0",
    "node-interval-tree": "^1.3.3",
    "nyc": "^13.0.1",
    "remotedev-server": "^0.3.1",
    "webpack": "^3.8.1",
    "webpack-dev-middleware": "^2.0.4",
    "webpack-merge": "^4.1.1",
    "webpack-node-externals": "^1.6.0",
    "write-file-webpack-plugin": "^4.2.0"
  },
  "keywords": [
    "debugger",
    "ethereum",
    "solidity",
    "truffle"
  ],
  "publishConfig": {
    "access": "public"
  }
}<|MERGE_RESOLUTION|>--- conflicted
+++ resolved
@@ -8,11 +8,7 @@
   "bugs": {
     "url": "https://github.com/trufflesuite/truffle/issues"
   },
-<<<<<<< HEAD
-  "version": "5.0.31-alphaTez.0",
-=======
   "version": "5.0.31",
->>>>>>> 017c42f9
   "main": "dist/debugger.js",
   "scripts": {
     "build": "webpack --config webpack/webpack.config.js",
@@ -41,21 +37,12 @@
     "web3-eth-abi": "1.2.1"
   },
   "devDependencies": {
-<<<<<<< HEAD
-    "@truffle/artifactor": "^4.0.35-alphaTez.0",
-    "@truffle/box": "^1.0.41-alphaTez.0",
+    "@truffle/artifactor": "^4.0.35",
+    "@truffle/box": "^1.0.41",
     "@truffle/debug-utils": "^1.0.21-alphaTez.0",
     "@truffle/migrate": "^3.1.0-alphaTez.0",
     "@truffle/resolver": "^5.1.0-alphaTez.0",
-    "@truffle/workflow-compile": "^2.1.9-alphaTez.0",
-=======
-    "@truffle/artifactor": "^4.0.35",
-    "@truffle/box": "^1.0.41",
-    "@truffle/debug-utils": "^1.0.19",
-    "@truffle/migrate": "^3.0.37",
-    "@truffle/resolver": "^5.0.17",
     "@truffle/workflow-compile": "^2.1.9",
->>>>>>> 017c42f9
     "async": "2.6.1",
     "babel-core": "^6.26.0",
     "babel-loader": "^7.1.2",
