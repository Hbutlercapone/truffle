{
  "name": "truffle-workflow-compile",
  "version": "2.0.0-beta.1",
  "description": "Core workflow behavior for `truffle compile` command",
  "dependencies": {
    "async": "2.6.1",
    "debug": "^3.1.0",
    "lodash": "4.17.10",
    "mkdirp": "^0.5.1",
<<<<<<< HEAD
    "truffle-artifactor": "^4.0.0-beta.0",
    "truffle-compile": "^4.0.0-beta.0",
    "truffle-compile-vyper": "^1.0.0-beta.0",
    "truffle-config": "^1.1.0-beta.0",
=======
    "truffle-artifactor": "^4.0.0-beta.1",
    "truffle-compile": "^4.0.0-beta.1",
    "truffle-config": "^1.1.0-beta.1",
>>>>>>> e68a2ab1
    "truffle-expect": "^0.0.4",
    "truffle-external-compile": "^1.0.0-beta.1",
    "truffle-resolver": "^5.0.0-beta.1"
  },
  "main": "index.js",
  "scripts": {},
  "repository": {
    "type": "git",
    "url": "git+https://github.com/trufflesuite/truffle-debug-utils.git"
  },
  "author": "Truffle Suite <inquiry@trufflesuite.com>",
  "license": "MIT",
  "bugs": {
    "url": "https://github.com/trufflesuite/truffle-workflow-compile/issues"
  },
  "homepage": "https://github.com/trufflesuite/truffle-workflow-compile#readme",
  "publishConfig": {
    "access": "public"
  },
  "gitHead": "07967b472112f1c771ebbc90319781454cf9331b"
}<|MERGE_RESOLUTION|>--- conflicted
+++ resolved
@@ -7,16 +7,10 @@
     "debug": "^3.1.0",
     "lodash": "4.17.10",
     "mkdirp": "^0.5.1",
-<<<<<<< HEAD
-    "truffle-artifactor": "^4.0.0-beta.0",
-    "truffle-compile": "^4.0.0-beta.0",
-    "truffle-compile-vyper": "^1.0.0-beta.0",
-    "truffle-config": "^1.1.0-beta.0",
-=======
     "truffle-artifactor": "^4.0.0-beta.1",
     "truffle-compile": "^4.0.0-beta.1",
+    "truffle-compile-vyper": "^1.0.0-beta.0",
     "truffle-config": "^1.1.0-beta.1",
->>>>>>> e68a2ab1
     "truffle-expect": "^0.0.4",
     "truffle-external-compile": "^1.0.0-beta.1",
     "truffle-resolver": "^5.0.0-beta.1"
