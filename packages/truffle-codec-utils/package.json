--- conflicted
+++ resolved
@@ -1,10 +1,6 @@
 {
   "name": "truffle-codec-utils",
-<<<<<<< HEAD
-  "version": "1.0.16",
-=======
   "version": "1.0.18",
->>>>>>> c56cc0ee
   "description": "Utilities for decoding data from the EVM or encoding it for the EVM",
   "dependencies": {
     "big.js": "^5.2.2",
@@ -39,16 +35,8 @@
     "@types/lodash.escaperegexp": "^4.1.6",
     "@types/semver": "^6.0.0",
     "@types/web3": "^1.0.19",
-<<<<<<< HEAD
-    "json-schema-to-typescript": "^6.1.3",
-    "truffle-contract-schema": "^3.0.11",
-    "typescript": "^3.5.1"
-  },
-  "gitHead": "b207efb3c1409746537293b3e0fc27350029188e"
-=======
     "@truffle/contract-schema": "^3.0.11",
     "json-schema-to-typescript": "^6.1.3",
     "typescript": "^3.6.2"
   }
->>>>>>> c56cc0ee
 }