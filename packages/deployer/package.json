--- conflicted
+++ resolved
@@ -14,29 +14,18 @@
     "test": "mocha --no-warnings --timeout 10000 --exit"
   },
   "dependencies": {
-<<<<<<< HEAD
+    "@ensdomains/ens": "^0.3.11",
+    "@ensdomains/resolver": "^0.1.9",
     "@truffle/contract": "^4.1.1-alphaTez.0",
     "@truffle/expect": "^0.0.14-alphaTez.0",
-    "emittery": "^0.4.0"
-  },
-  "devDependencies": {
-    "@truffle/reporters": "^2.0.1-alphaTez.0",
-    "@truffle/workflow-compile": "^2.1.12",
-    "ganache-core": "2.7.0",
-=======
-    "@ensdomains/ens": "^0.3.11",
-    "@ensdomains/resolver": "^0.1.9",
-    "@truffle/contract": "^4.1.0",
-    "@truffle/expect": "^0.0.13",
     "emittery": "^0.4.0",
     "eth-ens-namehash": "^2.0.8",
     "ethereum-ens": "^0.7.7"
   },
   "devDependencies": {
-    "@truffle/reporters": "^1.0.17",
+    "@truffle/reporters": "^2.0.1-alphaTez.0",
     "@truffle/workflow-compile": "^2.1.13",
     "ganache-core": "2.8.0",
->>>>>>> a962a994
     "mocha": "5.2.0",
     "sinon": "^7.3.2",
     "web3": "1.2.2"
