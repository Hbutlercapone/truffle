{
  "name": "@truffle/deployer",
  "description": "Light deployment module for easily deploying Ethereum contracts",
  "license": "MIT",
  "author": "Tim Coulter <tim@trufflesuite.com>",
  "homepage": "https://github.com/trufflesuite/truffle/tree/master/packages/deployer#readme",
  "repository": "https://github.com/trufflesuite/truffle/tree/master/packages/deployer",
  "bugs": {
    "url": "https://github.com/trufflesuite/truffle/issues"
  },
<<<<<<< HEAD
  "version": "3.1.6-alphaTez.1",
=======
  "version": "3.1.4",
>>>>>>> 8a599cf0
  "main": "index.js",
  "scripts": {
    "test": "mocha --no-warnings --timeout 10000 --exit"
  },
  "dependencies": {
    "@ensdomains/ens": "^0.3.11",
<<<<<<< HEAD
    "@ensdomains/resolver": "^0.1.9",
    "@truffle/contract": "^4.2.2-alphaTez.1",
    "@truffle/expect": "^0.0.19-alphaTez.1",
=======
    "@ensdomains/resolver": "0.1.12",
    "@truffle/contract": "^4.1.4",
    "@truffle/expect": "^0.0.13",
>>>>>>> 8a599cf0
    "emittery": "^0.4.0",
    "eth-ens-namehash": "^2.0.8",
    "ethereum-ens": "^0.7.7",
    "web3-utils": "1.2.2"
  },
  "devDependencies": {
<<<<<<< HEAD
    "@truffle/reporters": "^2.0.6-alphaTez.1",
    "@truffle/workflow-compile": "^2.1.19-alphaTez.1",
=======
    "@truffle/reporters": "^1.0.18",
    "@truffle/workflow-compile": "^2.1.17",
>>>>>>> 8a599cf0
    "ganache-core": "2.8.0",
    "mocha": "5.2.0",
    "sinon": "^7.3.2",
    "web3": "1.2.1"
  },
  "keywords": [
    "contracts",
    "deployment",
    "ethereum",
    "solidity",
    "truffle"
  ],
  "publishConfig": {
    "access": "public"
  }
}<|MERGE_RESOLUTION|>--- conflicted
+++ resolved
@@ -8,39 +8,24 @@
   "bugs": {
     "url": "https://github.com/trufflesuite/truffle/issues"
   },
-<<<<<<< HEAD
   "version": "3.1.6-alphaTez.1",
-=======
-  "version": "3.1.4",
->>>>>>> 8a599cf0
   "main": "index.js",
   "scripts": {
     "test": "mocha --no-warnings --timeout 10000 --exit"
   },
   "dependencies": {
     "@ensdomains/ens": "^0.3.11",
-<<<<<<< HEAD
-    "@ensdomains/resolver": "^0.1.9",
+    "@ensdomains/resolver": "0.1.12",
     "@truffle/contract": "^4.2.2-alphaTez.1",
     "@truffle/expect": "^0.0.19-alphaTez.1",
-=======
-    "@ensdomains/resolver": "0.1.12",
-    "@truffle/contract": "^4.1.4",
-    "@truffle/expect": "^0.0.13",
->>>>>>> 8a599cf0
     "emittery": "^0.4.0",
     "eth-ens-namehash": "^2.0.8",
     "ethereum-ens": "^0.7.7",
     "web3-utils": "1.2.2"
   },
   "devDependencies": {
-<<<<<<< HEAD
     "@truffle/reporters": "^2.0.6-alphaTez.1",
     "@truffle/workflow-compile": "^2.1.19-alphaTez.1",
-=======
-    "@truffle/reporters": "^1.0.18",
-    "@truffle/workflow-compile": "^2.1.17",
->>>>>>> 8a599cf0
     "ganache-core": "2.8.0",
     "mocha": "5.2.0",
     "sinon": "^7.3.2",
