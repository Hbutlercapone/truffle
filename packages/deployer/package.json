{
  "name": "@truffle/deployer",
  "description": "Light deployment module for easily deploying Ethereum contracts",
  "license": "MIT",
  "author": "Tim Coulter <tim@trufflesuite.com>",
  "homepage": "https://github.com/trufflesuite/truffle/tree/master/packages/deployer#readme",
  "repository": "https://github.com/trufflesuite/truffle/tree/master/packages/deployer",
  "bugs": {
    "url": "https://github.com/trufflesuite/truffle/issues"
  },
  "version": "3.0.38",
  "main": "index.js",
  "scripts": {
    "test": "mocha --no-warnings --timeout 10000 --exit"
  },
  "dependencies": {
<<<<<<< HEAD
    "@ensdomains/ens": "^0.3.11",
    "@ensdomains/resolver": "^0.1.9",
    "eth-ens-namehash": "^2.0.8",
    "ethereum-ens": "^0.7.7",
    "@truffle/contract": "^4.0.36",
    "@truffle/expect": "^0.0.11",
=======
    "@truffle/contract": "^4.0.37",
    "@truffle/expect": "^0.0.12",
>>>>>>> 42a46c00
    "emittery": "^0.4.0"
  },
  "devDependencies": {
    "@truffle/reporters": "^1.0.15",
    "@truffle/workflow-compile": "^2.1.10",
    "ganache-core": "2.7.0",
    "mocha": "5.2.0",
    "web3": "1.2.1",
    "sinon": "^7.3.2"
  },
  "keywords": [
    "contracts",
    "deployment",
    "ethereum",
    "solidity",
    "truffle"
  ],
  "publishConfig": {
    "access": "public"
  }
}<|MERGE_RESOLUTION|>--- conflicted
+++ resolved
@@ -14,17 +14,12 @@
     "test": "mocha --no-warnings --timeout 10000 --exit"
   },
   "dependencies": {
-<<<<<<< HEAD
     "@ensdomains/ens": "^0.3.11",
     "@ensdomains/resolver": "^0.1.9",
     "eth-ens-namehash": "^2.0.8",
     "ethereum-ens": "^0.7.7",
-    "@truffle/contract": "^4.0.36",
-    "@truffle/expect": "^0.0.11",
-=======
     "@truffle/contract": "^4.0.37",
     "@truffle/expect": "^0.0.12",
->>>>>>> 42a46c00
     "emittery": "^0.4.0"
   },
   "devDependencies": {
