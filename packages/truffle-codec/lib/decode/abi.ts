import debugModule from "debug";
const debug = debugModule("codec:decode:abi");

import read from "../read";
import * as CodecUtils from "truffle-codec-utils";
import { Types, Values, Errors } from "truffle-codec-utils";
import decodeValue from "./value";
import { AbiDataPointer, DataPointer } from "../types/pointer";
import { AbiMemberAllocation } from "../types/allocation";
import { abiSizeInfo } from "../allocate/abi";
import { EvmInfo } from "../types/evm";
import { DecoderOptions } from "../types/options";
import { DecoderRequest } from "../types/request";
import { StopDecodingError } from "../types/errors";

type AbiLocation = "calldata" | "eventdata"; //leaving out "abi" as it shouldn't occur here

<<<<<<< HEAD
export default function* decodeAbi(dataType: Types.Type, pointer: AbiDataPointer, info: EvmInfo, options: DecoderOptions = {}): IterableIterator<Values.Result | DecoderRequest | GeneratorJunk> {
  if(Types.isReferenceType(dataType) || dataType.typeClass === "tuple") {
    //I don't want tuples to be considered a reference type, but it makes sense
    //to group them for this purpose
=======
export default function* decodeAbi(dataType: Types.Type, pointer: AbiDataPointer, info: EvmInfo, options: DecoderOptions = {}): Generator<DecoderRequest, Values.Result, Uint8Array> {
  if(Types.isReferenceType(dataType)) {
>>>>>>> c56cc0ee
    let dynamic: boolean;
    try {
      dynamic = abiSizeInfo(dataType, info.allocations.abi).dynamic;
    }
    catch(error) {
      if(options.strictAbiMode) {
        throw new StopDecodingError((<Errors.DecodingError>error).error);
      }
      return <Errors.ErrorResult> { //dunno why TS is failing at this inference
        type: dataType,
        kind: "error" as const,
        error: (<Errors.DecodingError>error).error
      };
    }
    if(dynamic) {
      return yield* decodeAbiReferenceByAddress(dataType, pointer, info, options);
    }
    else {
      return yield* decodeAbiReferenceStatic(dataType, pointer, info, options);
    }
  }
  else {
    debug("pointer %o", pointer);
    return yield* decodeValue(dataType, pointer, info, options);
  }
}

<<<<<<< HEAD
export function* decodeAbiReferenceByAddress(dataType: Types.ReferenceType | Types.TupleType, pointer: DataPointer, info: EvmInfo, options: DecoderOptions = {}): IterableIterator<Values.Result | DecoderRequest | GeneratorJunk> {
=======
export function* decodeAbiReferenceByAddress(dataType: Types.ReferenceType, pointer: DataPointer, info: EvmInfo, options: DecoderOptions = {}): Generator<DecoderRequest, Values.Result, Uint8Array> {
>>>>>>> c56cc0ee
  let { strictAbiMode: strict, abiPointerBase: base } = options;
  base = base || 0; //in case base was undefined
  const { allocations: { abi: allocations }, state } = info;
  debug("pointer %o", pointer);
  //this variable holds the location we should look to *next*
  const location: AbiLocation = pointer.location === "eventdata"
    ? "eventdata"
    : "calldata"; //stack pointers (& stack literal pointers) point to calldata, not the stack

  let rawValue: Uint8Array;
  try {
    rawValue = yield* read(pointer, state);
  }
  catch(error) {
    if(strict) {
      throw new StopDecodingError((<Errors.DecodingError>error).error);
    }
    return <Errors.ErrorResult> { //dunno why TS is failing here
      type: dataType,
      kind: "error" as const,
      error: (<Errors.DecodingError>error).error
    };
  }

  let rawValueAsBN = CodecUtils.Conversion.toBN(rawValue);
  if(strict && rawValueAsBN.gtn(state[location].length)) {
    //why is this check here??
    //it's really just to protect us against the toNumber()
    //conversion :)
    throw new StopDecodingError(
      { 
        kind: "PointerTooLargeError" as const,
        pointerAsBN: rawValueAsBN,
        dataLength: state[location].length
      }
    );
  }
  let startPosition = rawValueAsBN.toNumber() + base;
  debug("startPosition %d", startPosition);

  let dynamic: boolean;
  let size: number;
  try {
    ({dynamic, size} = abiSizeInfo(dataType, allocations));
  }
  catch(error) {
    if(strict) {
      throw new StopDecodingError((<Errors.DecodingError>error).error);
    }
    return <Errors.ErrorResult> { //dunno why TS is failing here
      type: dataType,
      kind: "error" as const,
      error: (<Errors.DecodingError>error).error
    };
  }
  if(!dynamic) { //this will only come up when called from stack.ts
<<<<<<< HEAD
=======
    let size: number;
    try {
      size = abiSizeForType(dataType, allocations);
    }
    catch(error) {
      if(strict) {
        throw new StopDecodingError((<Errors.DecodingError>error).error);
      }
      return <Errors.ErrorResult> { //dunno why TS is failing here
        type: dataType,
        kind: "error" as const,
        error: (<Errors.DecodingError>error).error
      };
    }
>>>>>>> c56cc0ee
    let staticPointer = {
      location,
      start: startPosition,
      length: size
    }
    return yield* decodeAbiReferenceStatic(dataType, staticPointer, info, options);
  }
  let length: number;
  let rawLength: Uint8Array;
  switch (dataType.typeClass) {

    case "bytes":
    case "string":
      //initial word contains length
      try {
        rawLength = yield* read({
          location,
          start: startPosition,
          length: CodecUtils.EVM.WORD_SIZE
        }, state);
      }
      catch(error) {
        if(strict) {
          throw new StopDecodingError((<Errors.DecodingError>error).error);
        }
        return <Errors.ErrorResult> { //dunno why TS is failing here
          type: dataType,
          kind: "error" as const,
          error: (<Errors.DecodingError>error).error
        };
      }
      let lengthAsBN = CodecUtils.Conversion.toBN(rawLength);
      if(strict && lengthAsBN.gtn(state[location].length)) {
        //you may notice that the comparison is a bit crude; that's OK, this is
        //just to prevent huge numbers from DOSing us, other errors will still
        //be caught regardless
        throw new StopDecodingError(
          { 
            kind: "OverlongArrayOrStringError" as const,
            lengthAsBN,
            dataLength: state[location].length
          }
        );
      }
      length = lengthAsBN.toNumber();

      let childPointer: AbiDataPointer = {
        location,
        start: startPosition + CodecUtils.EVM.WORD_SIZE,
        length
      }

      return yield* decodeValue(dataType, childPointer, info, options);

    case "array":

      switch(dataType.kind) {
        case "dynamic":
          //initial word contains array length
          try {
            rawLength = yield* read({
              location,
              start: startPosition,
              length: CodecUtils.EVM.WORD_SIZE
            }, state);
          }
          catch(error) { //error: Errors.DecodingError
            if(strict) {
              throw new StopDecodingError((<Errors.DecodingError>error).error);
            }
            return {
              type: dataType,
              kind: "error" as const,
              error: (<Errors.DecodingError>error).error
            };
          }
          let lengthAsBN = CodecUtils.Conversion.toBN(rawLength);
          if(strict && lengthAsBN.gtn(state[location].length)) {
            //you may notice that the comparison is a bit crude; that's OK, this is
            //just to prevent huge numbers from DOSing us, other errors will still
            //be caught regardless
            throw new StopDecodingError(
              { 
                kind: "OverlongArrayOrStringError" as const,
                lengthAsBN,
                dataLength: state[location].length
              }
            );
          }
          length = lengthAsBN.toNumber();
          startPosition += CodecUtils.EVM.WORD_SIZE; //increment startPosition
          //to next word, as first word was used for length
          break;
        case "static":
          length = dataType.length.toNumber();
          break;
      }

      //note: I've written this fairly generically, but it is worth noting that
      //since this array is of dynamic type, we know that if it's static length
      //then size must be EVM.WORD_SIZE

      let baseSize: number;
      try {
        baseSize = abiSizeInfo(dataType.baseType, allocations).size;
      }
      catch(error) {
        if(strict) {
          throw new StopDecodingError((<Errors.DecodingError>error).error);
        }
        return {
          type: dataType,
          kind: "error" as const,
          error: (<Errors.DecodingError>error).error
        };
      }

      let decodedChildren: Values.Result[] = [];
      for(let index = 0; index < length; index++) {
        decodedChildren.push(
          yield* decodeAbi(
            dataType.baseType,
            {
              location,
              start: startPosition + index * baseSize,
              length: baseSize
            },
            info, { ...options, abiPointerBase: startPosition }
          )
        ); //pointer base is always start of list, never the length
      }
      return { 
        type: dataType,
        kind: "value" as const,
        value: decodedChildren
      };

    case "struct":
      return yield* decodeAbiStructByPosition(dataType, location, startPosition, info, options);
    case "tuple":
      return yield* decodeAbiTupleByPosition(dataType, location, startPosition, info, options);
  }
}

<<<<<<< HEAD
export function* decodeAbiReferenceStatic(dataType: Types.ReferenceType | Types.TupleType, pointer: AbiDataPointer, info: EvmInfo, options: DecoderOptions = {}): IterableIterator<Values.Result | DecoderRequest | GeneratorJunk> {
=======
export function* decodeAbiReferenceStatic(dataType: Types.ReferenceType, pointer: AbiDataPointer, info: EvmInfo, options: DecoderOptions = {}): Generator<DecoderRequest, Values.Result, Uint8Array> {
>>>>>>> c56cc0ee
  debug("static");
  debug("pointer %o", pointer);
  const location = pointer.location;

  switch (dataType.typeClass) {
    case "array":

      //we're in the static case, so we know the array must be statically sized
      const length = (<Types.ArrayTypeStatic>dataType).length.toNumber();
      let baseSize: number;
      try {
        baseSize = abiSizeInfo(dataType.baseType, info.allocations.abi).size;
      }
      catch(error) { //error: Errors.DecodingError
        if(options.strictAbiMode) {
          throw new StopDecodingError((<Errors.DecodingError>error).error);
        }
        return {
          type: dataType,
          kind: "error" as const,
          error: (<Errors.DecodingError>error).error
        };
      }

      let decodedChildren: Values.Result[] = [];
      for(let index = 0; index < length; index++) {
        decodedChildren.push(
          yield* decodeAbi(
            dataType.baseType,
            {
              location,
              start: pointer.start + index * baseSize,
              length: baseSize
            },
            info, options
          )
        );
      }
      return { 
        type: dataType,
        kind: "value" as const,
        value: decodedChildren
      };

    case "struct":
      return yield* decodeAbiStructByPosition(dataType, location, pointer.start, info, options);
    case "tuple":
      return yield* decodeAbiTupleByPosition(dataType, location, pointer.start, info, options);
  }
}

//note that this function takes the start position as a *number*; it does not take a pointer
function* decodeAbiStructByPosition(dataType: Types.StructType, location: AbiLocation, startPosition: number, info: EvmInfo, options: DecoderOptions = {}): Generator<DecoderRequest, Values.Result, Uint8Array> {
  const { userDefinedTypes, allocations: { abi: allocations } } = info;

  const typeLocation = location === "eventdata"
    ? null //eventdata is not a valid location for a type
    : location;

  const typeId = dataType.id;
  const structAllocation = allocations[parseInt(typeId)];
  if(!structAllocation) {
    let error = {
      kind: "UserDefinedTypeNotFoundError" as const,
      type: dataType
    };
    if(options.strictAbiMode || options.allowRetry) {
      throw new StopDecodingError(error, true);
      //note that we allow a retry if we couldn't locate the allocation!
    }
    return {
      type: dataType,
      kind: "error" as const,
      error
    };
  }

  let decodedMembers: Values.NameValuePair[] = [];
  for(let index = 0; index < structAllocation.members.length; index++) {
    const memberAllocation = structAllocation.members[index];
    const memberPointer = memberAllocation.pointer;
    const childPointer: AbiDataPointer = {
      location,
      start: startPosition + memberPointer.start,
      length: memberPointer.length
    };

    let memberName = memberAllocation.name;
    let storedType = <Types.StructType>userDefinedTypes[typeId];
    if(!storedType) {
      let error = {
        kind: "UserDefinedTypeNotFoundError" as const,
        type: dataType
      };
      if(options.strictAbiMode || options.allowRetry) {
        throw new StopDecodingError(error, true);
        //similarly we allow a retry if we couldn't locate the type
      }
      return {
        type: dataType,
        kind: "error" as const,
        error
      };
    }
    let storedMemberType = storedType.memberTypes[index].type;
    let memberType = Types.specifyLocation(storedMemberType, typeLocation);

    decodedMembers.push({
      name: memberName,
      value: yield* decodeAbi(memberType, childPointer, info, {...options, abiPointerBase: startPosition})
      //note that the base option is only needed in the dynamic case, but we're being indiscriminate
    });
  }
  return { 
    type: dataType,
    kind: "value" as const,
    value: decodedMembers
  };
}

//note that this function takes the start position as a *number*; it does not take a pointer
function* decodeAbiTupleByPosition(dataType: Types.TupleType, location: AbiLocation, startPosition: number, info: EvmInfo, options: DecoderOptions = {}): IterableIterator<Values.Result | DecoderRequest | GeneratorJunk> {
  //WARNING: This case is written in a way that involves a bunch of unnecessary recomputation!
  //I'm writing it this way anyway for simplicity, to avoid rewriting the decoder
  //However it may be worth revisiting this in the future if performance turns out to be a problem
  //(changing this may be pretty hard though)

  let decodedMembers: Values.NameValuePair[] = [];
  let position = startPosition;
  for(const { name, type: memberType } of dataType.memberTypes) {
    const memberSize = abiSizeInfo(memberType, info.allocations.abi).size;
    const childPointer: AbiDataPointer = {
      location,
      start: position,
      length: memberSize
    };
    decodedMembers.push({
      name,
      value: <Values.Result> (yield* decodeAbi(memberType, childPointer, info, {...options, abiPointerBase: startPosition}))
      //note that the base option is only needed in the dynamic case, but we're being indiscriminate
    });
    position += memberSize;
  }
  return { 
    type: dataType,
    kind: "value",
    value: decodedMembers
  };
}<|MERGE_RESOLUTION|>--- conflicted
+++ resolved
@@ -15,15 +15,10 @@
 
 type AbiLocation = "calldata" | "eventdata"; //leaving out "abi" as it shouldn't occur here
 
-<<<<<<< HEAD
-export default function* decodeAbi(dataType: Types.Type, pointer: AbiDataPointer, info: EvmInfo, options: DecoderOptions = {}): IterableIterator<Values.Result | DecoderRequest | GeneratorJunk> {
+export default function* decodeAbi(dataType: Types.Type, pointer: AbiDataPointer, info: EvmInfo, options: DecoderOptions = {}): Generator<DecoderRequest, Values.Result, Uint8Array> {
   if(Types.isReferenceType(dataType) || dataType.typeClass === "tuple") {
     //I don't want tuples to be considered a reference type, but it makes sense
     //to group them for this purpose
-=======
-export default function* decodeAbi(dataType: Types.Type, pointer: AbiDataPointer, info: EvmInfo, options: DecoderOptions = {}): Generator<DecoderRequest, Values.Result, Uint8Array> {
-  if(Types.isReferenceType(dataType)) {
->>>>>>> c56cc0ee
     let dynamic: boolean;
     try {
       dynamic = abiSizeInfo(dataType, info.allocations.abi).dynamic;
@@ -51,11 +46,7 @@
   }
 }
 
-<<<<<<< HEAD
-export function* decodeAbiReferenceByAddress(dataType: Types.ReferenceType | Types.TupleType, pointer: DataPointer, info: EvmInfo, options: DecoderOptions = {}): IterableIterator<Values.Result | DecoderRequest | GeneratorJunk> {
-=======
-export function* decodeAbiReferenceByAddress(dataType: Types.ReferenceType, pointer: DataPointer, info: EvmInfo, options: DecoderOptions = {}): Generator<DecoderRequest, Values.Result, Uint8Array> {
->>>>>>> c56cc0ee
+export function* decodeAbiReferenceByAddress(dataType: Types.ReferenceType | Types.TupleType, pointer: DataPointer, info: EvmInfo, options: DecoderOptions = {}): Generator<DecoderRequest, Values.Result, Uint8Array> {
   let { strictAbiMode: strict, abiPointerBase: base } = options;
   base = base || 0; //in case base was undefined
   const { allocations: { abi: allocations }, state } = info;
@@ -112,23 +103,6 @@
     };
   }
   if(!dynamic) { //this will only come up when called from stack.ts
-<<<<<<< HEAD
-=======
-    let size: number;
-    try {
-      size = abiSizeForType(dataType, allocations);
-    }
-    catch(error) {
-      if(strict) {
-        throw new StopDecodingError((<Errors.DecodingError>error).error);
-      }
-      return <Errors.ErrorResult> { //dunno why TS is failing here
-        type: dataType,
-        kind: "error" as const,
-        error: (<Errors.DecodingError>error).error
-      };
-    }
->>>>>>> c56cc0ee
     let staticPointer = {
       location,
       start: startPosition,
@@ -273,11 +247,7 @@
   }
 }
 
-<<<<<<< HEAD
-export function* decodeAbiReferenceStatic(dataType: Types.ReferenceType | Types.TupleType, pointer: AbiDataPointer, info: EvmInfo, options: DecoderOptions = {}): IterableIterator<Values.Result | DecoderRequest | GeneratorJunk> {
-=======
-export function* decodeAbiReferenceStatic(dataType: Types.ReferenceType, pointer: AbiDataPointer, info: EvmInfo, options: DecoderOptions = {}): Generator<DecoderRequest, Values.Result, Uint8Array> {
->>>>>>> c56cc0ee
+export function* decodeAbiReferenceStatic(dataType: Types.ReferenceType | Types.TupleType, pointer: AbiDataPointer, info: EvmInfo, options: DecoderOptions = {}): Generator<DecoderRequest, Values.Result, Uint8Array> {
   debug("static");
   debug("pointer %o", pointer);
   const location = pointer.location;
@@ -330,7 +300,7 @@
 }
 
 //note that this function takes the start position as a *number*; it does not take a pointer
-function* decodeAbiStructByPosition(dataType: Types.StructType, location: AbiLocation, startPosition: number, info: EvmInfo, options: DecoderOptions = {}): Generator<DecoderRequest, Values.Result, Uint8Array> {
+function* decodeAbiStructByPosition(dataType: Types.StructType, location: AbiLocation, startPosition: number, info: EvmInfo, options: DecoderOptions = {}): Generator<DecoderRequest, Values.StructResult, Uint8Array> {
   const { userDefinedTypes, allocations: { abi: allocations } } = info;
 
   const typeLocation = location === "eventdata"
@@ -399,7 +369,7 @@
 }
 
 //note that this function takes the start position as a *number*; it does not take a pointer
-function* decodeAbiTupleByPosition(dataType: Types.TupleType, location: AbiLocation, startPosition: number, info: EvmInfo, options: DecoderOptions = {}): IterableIterator<Values.Result | DecoderRequest | GeneratorJunk> {
+function* decodeAbiTupleByPosition(dataType: Types.TupleType, location: AbiLocation, startPosition: number, info: EvmInfo, options: DecoderOptions = {}): Generator<DecoderRequest, Values.TupleResult, Uint8Array> {
   //WARNING: This case is written in a way that involves a bunch of unnecessary recomputation!
   //I'm writing it this way anyway for simplicity, to avoid rewriting the decoder
   //However it may be worth revisiting this in the future if performance turns out to be a problem
@@ -416,14 +386,14 @@
     };
     decodedMembers.push({
       name,
-      value: <Values.Result> (yield* decodeAbi(memberType, childPointer, info, {...options, abiPointerBase: startPosition}))
+      value: yield* decodeAbi(memberType, childPointer, info, {...options, abiPointerBase: startPosition})
       //note that the base option is only needed in the dynamic case, but we're being indiscriminate
     });
     position += memberSize;
   }
   return { 
     type: dataType,
-    kind: "value",
+    kind: "value" as const,
     value: decodedMembers
   };
 }