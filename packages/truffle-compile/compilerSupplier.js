--- conflicted
+++ resolved
@@ -394,15 +394,9 @@
  * @param  {String} versionString   version info from ex: `solc -v`
  * @return {String}                 commit key, ex: commit.4cb486ee
  */
-<<<<<<< HEAD
-CompilerSupplier.prototype.getCommitFromVersion = function(versionString){
+CompilerSupplier.prototype.getCommitFromVersion = function(versionString) {
   return 'commit.' + versionString.match(/commit\.(.*?)\./)[1];
 };
-=======
-CompilerSupplier.prototype.getCommitFromVersion = function(versionString) {
-  return 'commit.' + versionString.match(/commit\.(.*?)\./)[1]
-}
->>>>>>> 33030be5
 
 /**
  * Converts shell exec'd solc version from buffer to string and strips out human readable
@@ -494,13 +488,8 @@
  * @param  {Object} err   [optional] additional error associated with this error
  * @return {Error}
  */
-<<<<<<< HEAD
-CompilerSupplier.prototype.errors = function(kind, input, err){
+CompilerSupplier.prototype.errors = function(kind, input, err) {
   const info = 'Run `truffle compile --list` to see available versions.';
-=======
-CompilerSupplier.prototype.errors = function(kind, input, err) {
-  const info = 'Run `truffle compile --list` to see available versions.'
->>>>>>> 33030be5
 
   const kinds = {
 
