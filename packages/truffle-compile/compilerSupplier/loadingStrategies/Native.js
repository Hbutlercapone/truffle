const { execSync } = require("child_process");
const LoadingStrategy = require("./LoadingStrategy");
const VersionRange = require("./VersionRange");

class Native extends LoadingStrategy {
  load() {
    const versionString = this.validateAndGetSolcVersion();
    const command = "solc --standard-json";

<<<<<<< HEAD
    const versionRange = new VersionRange(this.config);
    const commit = versionRange.getCommitFromVersion(versionString);
    return versionRange
      .getSolcByCommit(commit)
      .then(solcjs => {
        return {
          compile: options => String(execSync(command, { input: options })),
          version: () => versionString,
          importsParser: solcjs
        };
      })
      .catch(error => {
        if (error.message === "No matching version found") {
          throw this.errors("noVersion", versionString);
        }
        throw new Error(error);
      });
=======
    try {
      return {
        compile: options => String(execSync(command, { input: options })),
        version: () => versionString
      };
    } catch (error) {
      if (error.message === "No matching version found") {
        throw this.errors("noVersion", versionString);
      }
      throw new Error(error);
    }
>>>>>>> 953c00a6
  }

  validateAndGetSolcVersion() {
    let version;
    try {
      version = execSync("solc --version");
    } catch (error) {
      throw this.errors("noNative", null, error);
    }
    return new VersionRange(this.config).normalizeSolcVersion(version);
  }
}

module.exports = Native;<|MERGE_RESOLUTION|>--- conflicted
+++ resolved
@@ -7,25 +7,6 @@
     const versionString = this.validateAndGetSolcVersion();
     const command = "solc --standard-json";
 
-<<<<<<< HEAD
-    const versionRange = new VersionRange(this.config);
-    const commit = versionRange.getCommitFromVersion(versionString);
-    return versionRange
-      .getSolcByCommit(commit)
-      .then(solcjs => {
-        return {
-          compile: options => String(execSync(command, { input: options })),
-          version: () => versionString,
-          importsParser: solcjs
-        };
-      })
-      .catch(error => {
-        if (error.message === "No matching version found") {
-          throw this.errors("noVersion", versionString);
-        }
-        throw new Error(error);
-      });
-=======
     try {
       return {
         compile: options => String(execSync(command, { input: options })),
@@ -37,7 +18,6 @@
       }
       throw new Error(error);
     }
->>>>>>> 953c00a6
   }
 
   validateAndGetSolcVersion() {
