const path = require("path");
const fs = require("fs");
const semver = require("semver");

const { Docker, Local, Native, VersionRange } = require("./loadingStrategies");

class CompilerSupplier {
<<<<<<< HEAD
  constructor({ events, solcConfig }) {
    const { version, docker, compilerRoots } = solcConfig;
    this.events = events;
    this.version = version;
    this.docker = docker;
    this.compilerRoots = compilerRoots;
    this.strategyOptions = {};
    if (version) this.strategyOptions.version = version;
    if (docker) this.strategyOptions.docker = compilerRoots;
    if (compilerRoots) this.strategyOptions.compilerRoots = compilerRoots;
    if (events) this.strategyOptions.events = events;
=======
  constructor(_config) {
    _config = _config || {};
    const defaultConfig = { version: "0.5.8" };
    this.config = Object.assign({}, defaultConfig, _config);
    this.strategyOptions = { version: this.config.version };
>>>>>>> cadba21f
  }

  badInputError(userSpecification) {
    const message =
      `Could not find a compiler version matching ${userSpecification}. ` +
      `compilers.solc.version option must be a string specifying:\n` +
      `   - a path to a locally installed solcjs\n` +
      `   - a solc version or range (ex: '0.4.22' or '^0.5.0')\n` +
      `   - a docker image name (ex: 'stable')\n` +
      `   - 'native' to use natively installed solc\n`;
    return new Error(message);
  }

  async downloadAndCacheSolc(version) {
    if (semver.validRange(version)) {
      return await new VersionRange(this.strategyOptions).getSolcFromCacheOrUrl(
        version
      );
    }

    const message =
      `You must specify a valid solc version to download` +
      `Please ensure that the version you entered, ` +
      `${version}, is valid.`;
    throw new Error(message);
  }

  load() {
    const userSpecification = this.version;

    return new Promise(async (resolve, reject) => {
      let strategy;
      const useDocker = this.docker;
      const useNative = userSpecification === "native";
      const useSpecifiedLocal =
        userSpecification && this.fileExists(userSpecification);
      const isValidVersionRange = semver.validRange(userSpecification);

      if (useDocker) {
        strategy = new Docker(this.strategyOptions);
      } else if (useNative) {
        strategy = new Native(this.strategyOptions);
      } else if (useSpecifiedLocal) {
        strategy = new Local(this.strategyOptions);
      } else if (isValidVersionRange) {
        strategy = new VersionRange(this.strategyOptions);
      }

      if (strategy) {
        try {
          const solc = await strategy.load(userSpecification);
          resolve(solc);
        } catch (error) {
          reject(error);
        }
      } else {
        reject(this.badInputError(userSpecification));
      }
    });
  }

  fileExists(localPath) {
    return fs.existsSync(localPath) || path.isAbsolute(localPath);
  }

  getDockerTags() {
    return new Docker(this.strategyOptions).getDockerTags();
  }

  getReleases() {
    return new VersionRange(this.strategyOptions)
      .getSolcVersions()
      .then(list => {
        const prereleases = list.builds
          .filter(build => build["prerelease"])
          .map(build => build["longVersion"]);

        const releases = Object.keys(list.releases);

        return {
          prereleases: prereleases,
          releases: releases,
          latestRelease: list.latestRelease
        };
      });
  }
}

module.exports = CompilerSupplier;<|MERGE_RESOLUTION|>--- conflicted
+++ resolved
@@ -5,25 +5,18 @@
 const { Docker, Local, Native, VersionRange } = require("./loadingStrategies");
 
 class CompilerSupplier {
-<<<<<<< HEAD
   constructor({ events, solcConfig }) {
     const { version, docker, compilerRoots } = solcConfig;
+    const defaultSolcVersion = "0.5.8";
     this.events = events;
-    this.version = version;
+    this.version = version ? version : defaultSolcVersion;
     this.docker = docker;
     this.compilerRoots = compilerRoots;
     this.strategyOptions = {};
-    if (version) this.strategyOptions.version = version;
+    if (version) this.strategyOptions.version = this.version;
     if (docker) this.strategyOptions.docker = compilerRoots;
     if (compilerRoots) this.strategyOptions.compilerRoots = compilerRoots;
     if (events) this.strategyOptions.events = events;
-=======
-  constructor(_config) {
-    _config = _config || {};
-    const defaultConfig = { version: "0.5.8" };
-    this.config = Object.assign({}, defaultConfig, _config);
-    this.strategyOptions = { version: this.config.version };
->>>>>>> cadba21f
   }
 
   badInputError(userSpecification) {
