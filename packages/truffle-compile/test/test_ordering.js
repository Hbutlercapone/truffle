--- conflicted
+++ resolved
@@ -34,8 +34,6 @@
   let inheritedSource = null;
   let solc = null; // gets loaded via supplier
 
-<<<<<<< HEAD
-=======
   const compileOptions = {
     contracts_directory: "",
     compilers: {
@@ -52,7 +50,6 @@
     quiet: true
   };
 
->>>>>>> 9a7db32f
   before("get solc", async function() {
     this.timeout(40000);
 
