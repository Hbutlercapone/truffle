const debug = require("debug")("compile:test:test_ordering");
<<<<<<< HEAD
const fs = require("fs");
const path = require("path");
const Compile = require("../index");
const CompilerSupplier = require("../compilerSupplier");
const assert = require("assert");
let compileOptions = {
  contracts_directory: "",
  compilers: {
    solc: {
      version: "0.4.25",
      settings: {
        optimizer: {
          enabled: false,
          runs: 200
        }
      }
    }
  },
  quiet: true
};
let supplierOptions = {
  solcConfig: compileOptions.compilers.solc,
  events: {
    emit: () => {}
  }
};
=======
var fs = require("fs");
var path = require("path");
var compile = require("truffle-compile/new");
var CompilerSupplier = require("../compilerSupplier");
var assert = require("assert");
const { findOne } = require("./helpers");
>>>>>>> 1eb568e8

describe("Compile - solidity ^0.4.0", function() {
  this.timeout(5000); // solc
  let simpleOrderedSource = null;
  let complexOrderedSource = null;
  let inheritedSource = null;
  let solc = null; // gets loaded via supplier

  const compileOptions = {
    contracts_directory: "",
    compilers: {
      solc: {
        version: "0.4.25",
        settings: {
          optimizer: {
            enabled: false,
            runs: 200
          }
        }
      }
    },
    quiet: true
  };

  before("get solc", async function() {
    this.timeout(40000);

    const supplier = new CompilerSupplier(supplierOptions);
    ({ solc } = await supplier.load());
  });

  describe("ABI Ordering", function() {
    before("get code", function() {
      simpleOrderedSource = fs.readFileSync(
        path.join(__dirname, "./sources/v0.4.x/SimpleOrdered.sol"),
        "utf-8"
      );
      complexOrderedSource = fs.readFileSync(
        path.join(__dirname, "./sources/v0.4.x/ComplexOrdered.sol"),
        "utf-8"
      );
      inheritedSource = fs.readFileSync(
        path.join(__dirname, "./sources/v0.4.x/InheritB.sol"),
        "utf-8"
      );
    });

    // Ordered.sol's methods are ordered semantically.
    // solc alphabetizes methods within a file (but interpolates imported methods).
    it("Simple ABI should be out of source order when solc compiles it", function() {
      var alphabetic = ["andThird", "second", "theFirst"];
      var input = {
        language: "Solidity",
        sources: { "SimpleOrdered.sol": { content: simpleOrderedSource } },
        settings: { outputSelection: { "*": { "*": ["abi"] } } }
      };

      var result = solc.compile(JSON.stringify(input));
      result = JSON.parse(result);
      var abi = result.contracts["SimpleOrdered.sol"]["SimpleOrdered"].abi.map(
        function(item) {
          return item.name;
        }
      );
      assert.deepEqual(abi, alphabetic);
    });

    it("orders the simple ABI", async function() {
      var expectedOrder = ["theFirst", "second", "andThird"];
      var sources = {};
      sources["SimpleOrdered.sol"] = simpleOrderedSource;

      const { contracts } = await compile(sources, compileOptions);

      const SimpleOrdered = findOne("SimpleOrdered", contracts);
      var abi = SimpleOrdered.abi.map(({ name }) => name);
      assert.deepEqual(abi, expectedOrder);
    });

    // Ordered.sol's methods are ordered semantically.
    // solc alphabetizes methods within a file (but interpolates imported methods).
    it("Complex ABI should be out of source order when solc compiles it", function() {
      var alphabetic = [
        "andThird",
        "second",
        "theFirst",
        "LogB",
        "LogA",
        "LogD",
        "LogC"
      ];
      var input = {
        language: "Solidity",
        sources: {
          "ComplexOrdered.sol": { content: complexOrderedSource },
          "InheritB.sol": { content: inheritedSource }
        },
        settings: { outputSelection: { "*": { "*": ["abi"] } } }
      };

      var result = solc.compile(JSON.stringify(input));
      result = JSON.parse(result);
      debug("result %o", result);
      var abi = result.contracts["ComplexOrdered.sol"][
        "ComplexOrdered"
      ].abi.map(function(item) {
        return item.name;
      });
      assert.deepEqual(abi, alphabetic);
    });

    it("orders the complex ABI", async function() {
      var expectedOrder = [
        "LogB",
        "LogA",
        "LogD",
        "LogC",
        "theFirst",
        "second",
        "andThird"
      ];
      var sources = {};
      sources["ComplexOrdered.sol"] = complexOrderedSource;
      sources["InheritB.sol"] = inheritedSource;

      const { contracts } = await compile(sources, compileOptions);
      const ComplexOrdered = findOne("ComplexOrdered", contracts);
      var abi = ComplexOrdered.abi.map(({ name }) => name);
      assert.deepEqual(abi, expectedOrder);
    });

    // Ported from `truffle-solidity-utils`
    it("orders the ABI of a contract without functions", async function() {
      var sources = {};
      // ComplexOrdered.sol includes contract `Empty`
      sources["ComplexOrdered.sol"] = complexOrderedSource;
      sources["InheritB.sol"] = inheritedSource;

      const { contracts } = await compile(sources, compileOptions);
      const Empty = findOne("Empty", contracts);
      assert.equal(Empty.abi.length, 0);
    });
  });
});<|MERGE_RESOLUTION|>--- conflicted
+++ resolved
@@ -1,10 +1,10 @@
 const debug = require("debug")("compile:test:test_ordering");
-<<<<<<< HEAD
 const fs = require("fs");
 const path = require("path");
-const Compile = require("../index");
+const compile = require("truffle-compile/new");
 const CompilerSupplier = require("../compilerSupplier");
 const assert = require("assert");
+const { findOne } = require("./helpers");
 let compileOptions = {
   contracts_directory: "",
   compilers: {
@@ -26,14 +26,6 @@
     emit: () => {}
   }
 };
-=======
-var fs = require("fs");
-var path = require("path");
-var compile = require("truffle-compile/new");
-var CompilerSupplier = require("../compilerSupplier");
-var assert = require("assert");
-const { findOne } = require("./helpers");
->>>>>>> 1eb568e8
 
 describe("Compile - solidity ^0.4.0", function() {
   this.timeout(5000); // solc
