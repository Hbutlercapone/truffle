--- conflicted
+++ resolved
@@ -101,34 +101,21 @@
   call: function(fn, methodABI, address) {
     const constructor = this;
 
-<<<<<<< HEAD
     return async function() {
-      let params = {};
       let defaultBlock = "latest";
       let args = Array.prototype.slice.call(arguments);
       const lastArg = args[args.length - 1];
-=======
-    return function() {
-      var defaultBlock = "latest";
-      var args = Array.prototype.slice.call(arguments);
-      var lastArg = args[args.length - 1];
       var promiEvent = new Web3PromiEvent();
->>>>>>> 1ca8d311
 
       // Extract defaultBlock parameter
       if (execute.hasDefaultBlock(args, lastArg, methodABI.inputs)) {
         defaultBlock = args.pop();
       }
 
-<<<<<<< HEAD
-      // Extract tx params
-      if (execute.hasTxParams(lastArg)) params = args.pop();
-=======
       execute
         .prepareCall(constructor, methodABI, args)
         .then(async ({ args, params }) => {
           let result;
->>>>>>> 1ca8d311
 
           params.to = address;
 
@@ -140,26 +127,18 @@
             contract: constructor
           });
 
-<<<<<<< HEAD
-      if (constructor.ens && constructor.ens.enabled) {
-        const { web3 } = constructor;
-        const processedValues = await utils.ens.convertENSNames({
-          ensSettings: constructor.ens,
-          inputArgs: args,
-          inputParams: params,
-          methodABI,
-          web3
-        });
-        args = processedValues.args;
-        params = processedValues.params;
-      }
-      let result;
-      await constructor.detectNetwork();
-      args = utils.convertToEthersBN(args);
-      result = await fn(...args).call(params, defaultBlock);
-      result = reformat.numbers.call(constructor, result, methodABI.outputs);
-      return result;
-=======
+          if (constructor.ens && constructor.ens.enabled) {
+            const { web3 } = constructor;
+            const processedValues = await utils.ens.convertENSNames({
+              ensSettings: constructor.ens,
+              inputArgs: args,
+              inputParams: params,
+              methodABI,
+              web3
+            });
+            args = processedValues.args;
+            params = processedValues.params;
+          }
           result = await fn(...args).call(params, defaultBlock);
           result = reformat.numbers.call(
             constructor,
@@ -171,7 +150,6 @@
         .catch(promiEvent.reject);
 
       return promiEvent.eventEmitter;
->>>>>>> 1ca8d311
     };
   },
 
@@ -187,21 +165,12 @@
     const web3 = constructor.web3;
 
     return function() {
-<<<<<<< HEAD
-      let deferred;
-      let args = Array.prototype.slice.call(arguments);
-      let params = utils.getTxParams.call(constructor, methodABI, args);
-      const promiEvent = new Web3PromiEvent();
-
-      const context = {
-        contract: constructor, // Can't name this field `constructor` or `_constructor`
-        promiEvent: promiEvent,
-        params: params
-      };
-
-      constructor
-        .detectNetwork()
-        .then(async network => {
+      var deferred;
+      var promiEvent = new Web3PromiEvent();
+
+      execute
+        .prepareCall(constructor, methodABI, arguments)
+        .then(async ({ args, params, network }) => {
           if (constructor.ens && constructor.ens.enabled) {
             const processedValues = await utils.ens.convertENSNames({
               ensSettings: constructor.ens,
@@ -213,23 +182,7 @@
             args = processedValues.args;
             params = processedValues.params;
           }
-          args = utils.convertToEthersBN(args);
-          params.to = address;
-          params.data = fn ? fn(...args).encodeABI() : undefined;
-
-          const gas = await execute.getGasEstimate.call(
-            constructor,
-            params,
-            network.blockLimit
-          );
-          params.gas = gas;
-=======
-      var deferred;
-      var promiEvent = new Web3PromiEvent();
-
-      execute
-        .prepareCall(constructor, methodABI, arguments)
-        .then(async ({ args, params, network }) => {
+
           var context = {
             contract: constructor, // Can't name this field `constructor` or `_constructor`
             promiEvent: promiEvent,
@@ -258,7 +211,6 @@
             return;
           }
 
->>>>>>> 1ca8d311
           deferred = web3.eth.sendTransaction(params);
           deferred.catch(override.start.bind(constructor, context));
           handlers.setup(deferred, context);
