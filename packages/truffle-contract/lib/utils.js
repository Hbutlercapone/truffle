--- conflicted
+++ resolved
@@ -1,23 +1,13 @@
-const debug = require("debug")("contract:utils"); // eslint-disable-line no-unused-vars
-<<<<<<< HEAD
-var web3Utils = require("web3-utils");
-var bigNumberify = require("ethers/utils/bignumber").bigNumberify;
-var abi = require("web3-eth-abi");
-var reformat = require("./reformat");
-const ENS = require("ethereum-ens");
-
-var Utils = {
-  is_object: function(val) {
-=======
+const debug = require("debug")("contract:utils");
 const web3Utils = require("web3-utils");
 const bigNumberify = require("ethers/utils/bignumber").bigNumberify;
 const abi = require("web3-eth-abi");
 const BlockchainUtils = require("truffle-blockchain-utils");
 const reformat = require("./reformat");
+const ENS = require("ethereum-ens");
 
 const Utils = {
   is_object(val) {
->>>>>>> 37e99cce
     return typeof val === "object" && !Array.isArray(val);
   },
 
@@ -206,8 +196,7 @@
     }
   },
 
-<<<<<<< HEAD
-  convertENSNames: (args, methodABI, web3) => {
+  convertENSNames(args, methodABI, web3) {
     const ens = new ENS(web3.currentProvider);
     const convertedNames = args.map((argument, index) => {
       if (methodABI.inputs[index].type === "address") {
@@ -224,10 +213,7 @@
     return Promise.all(convertedNames);
   },
 
-  convertToEthersBN: function(original) {
-=======
   convertToEthersBN(original) {
->>>>>>> 37e99cce
     const converted = [];
     original.forEach(item => {
       // Recurse for arrays
