--- conflicted
+++ resolved
@@ -244,7 +244,7 @@
     linkBytecode: function(bytecode, links) {
       Object.keys(links).forEach(function(library_name) {
         var library_address = links[library_name];
-        var regex = new RegExp("__" + library_name + "_*", "g");
+        var regex = new RegExp("__" + library_name + "_+", "g");
 
         bytecode = bytecode.replace(regex, library_address.replace("0x", ""));
       });
@@ -821,15 +821,9 @@
       get: function() {
         var code = this._json.deployedBytecode;
 
-<<<<<<< HEAD
-      Object.keys(this.links).forEach(function(library_name) {
-        var library_address = self.links[library_name];
-        var regex = new RegExp("__" + library_name + "_+", "g");
-=======
         if (code.indexOf("0x") != 0) {
           code = "0x" + code;
         }
->>>>>>> 05928c07
 
         return code;
       },
