{
  "name": "@truffle/compile-vyper",
  "description": "Vyper compiler support",
  "license": "MIT",
  "author": "Evgeniy Filatov <evgeniyfilatov@gmail.com>",
  "repository": "https://github.com/trufflesuite/truffle/tree/master/packages/compile-vyper",
  "version": "1.0.37",
  "main": "index.js",
  "scripts": {
    "test": "mocha"
  },
  "dependencies": {
<<<<<<< HEAD
    "@truffle/compile-common": "^0.2.1",
=======
    "@truffle/compile-solidity": "^4.2.13",
>>>>>>> 9245df7a
    "async": "2.6.1",
    "colors": "^1.1.2",
    "minimatch": "^3.0.4"
  },
  "devDependencies": {
    "@truffle/config": "^1.2.7",
    "mocha": "5.2.0"
  },
  "keywords": [
    "compile",
    "ethereum",
    "truffle",
    "vyper"
  ],
  "publishConfig": {
    "access": "public"
  }
}<|MERGE_RESOLUTION|>--- conflicted
+++ resolved
@@ -10,11 +10,7 @@
     "test": "mocha"
   },
   "dependencies": {
-<<<<<<< HEAD
     "@truffle/compile-common": "^0.2.1",
-=======
-    "@truffle/compile-solidity": "^4.2.13",
->>>>>>> 9245df7a
     "async": "2.6.1",
     "colors": "^1.1.2",
     "minimatch": "^3.0.4"
