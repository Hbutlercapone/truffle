--- conflicted
+++ resolved
@@ -12,21 +12,12 @@
   "version": "0.1.21",
   "main": "index.js",
   "dependencies": {
-<<<<<<< HEAD
-    "@truffle/artifactor": "^4.0.36",
-    "@truffle/error": "^0.0.9-alphaTez.0",
-    "@truffle/expect": "^0.0.13-alphaTez.0",
-    "@truffle/interface-adapter": "^0.3.0",
-    "@truffle/resolver": "^5.1.0-alphaTez.0",
-    "ganache-core": "2.7.0",
-=======
     "@truffle/artifactor": "^4.0.40",
     "@truffle/error": "^0.0.10-alphaTez.0",
     "@truffle/expect": "^0.0.14-alphaTez.0",
     "@truffle/interface-adapter": "^0.4.0",
     "@truffle/resolver": "^5.1.1-alphaTez.0",
     "ganache-core": "2.8.0",
->>>>>>> ef57c774
     "node-ipc": "^9.1.1",
     "web3": "1.2.2"
   },
