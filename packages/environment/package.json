{
  "private": false,
  "name": "@truffle/environment",
  "description": "This package contains the code needed to determine environment-specific data",
  "license": "MIT",
  "author": "Faina Shalts",
  "homepage": "https://github.com/trufflesuite/truffle/tree/master/packages/environment#readme",
  "repository": "https://github.com/trufflesuite/truffle/tree/master/packages/environment",
  "bugs": {
    "url": "https://github.com/trufflesuite/truffle/issues"
  },
<<<<<<< HEAD
  "version": "0.1.26-alphaTez.3",
  "main": "index.js",
  "dependencies": {
    "@truffle/artifactor": "^4.0.45-alphaTez.3",
    "@truffle/error": "^0.0.15-alphaTez.3",
    "@truffle/expect": "^0.0.19-alphaTez.3",
    "@truffle/interface-adapter": "^0.5.2-alphaTez.3",
    "@truffle/resolver": "^5.1.6-alphaTez.3",
    "ganache-core": "2.8.0",
=======
  "version": "0.1.25",
  "main": "index.js",
  "dependencies": {
    "@truffle/artifactor": "^4.0.44",
    "@truffle/error": "^0.0.8",
    "@truffle/expect": "^0.0.13",
    "@truffle/interface-adapter": "^0.4.3",
    "@truffle/resolver": "^5.0.26",
    "ganache-core": "2.9.2",
>>>>>>> 7c19713c
    "node-ipc": "^9.1.1",
    "web3": "1.2.1"
  },
  "devDependencies": {
    "debug": "^4.1.0"
  },
  "publishConfig": {
    "access": "public"
  }
}<|MERGE_RESOLUTION|>--- conflicted
+++ resolved
@@ -9,17 +9,6 @@
   "bugs": {
     "url": "https://github.com/trufflesuite/truffle/issues"
   },
-<<<<<<< HEAD
-  "version": "0.1.26-alphaTez.3",
-  "main": "index.js",
-  "dependencies": {
-    "@truffle/artifactor": "^4.0.45-alphaTez.3",
-    "@truffle/error": "^0.0.15-alphaTez.3",
-    "@truffle/expect": "^0.0.19-alphaTez.3",
-    "@truffle/interface-adapter": "^0.5.2-alphaTez.3",
-    "@truffle/resolver": "^5.1.6-alphaTez.3",
-    "ganache-core": "2.8.0",
-=======
   "version": "0.1.25",
   "main": "index.js",
   "dependencies": {
@@ -29,7 +18,6 @@
     "@truffle/interface-adapter": "^0.4.3",
     "@truffle/resolver": "^5.0.26",
     "ganache-core": "2.9.2",
->>>>>>> 7c19713c
     "node-ipc": "^9.1.1",
     "web3": "1.2.1"
   },
