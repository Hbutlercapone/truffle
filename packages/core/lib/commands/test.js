--- conflicted
+++ resolved
@@ -7,7 +7,6 @@
       type: "boolean",
       default: false
     },
-<<<<<<< HEAD
     "debug": {
       describe: "Enable in-test debugging",
       type: "boolean",
@@ -16,12 +15,11 @@
     "debug-global": {
       describe: "Specify debug global function name",
       default: "debug"
-=======
+    },
     "runner-output-only": {
       describe: "Suppress all output except for test runner output.",
       type: "boolean",
       default: false
->>>>>>> aba80c7b
     }
   },
   help: {
@@ -56,7 +54,6 @@
         description: "Log all contract events."
       },
       {
-<<<<<<< HEAD
         option: "--debug",
         description:
           "Provides global debug() function for in-test debugging. " +
@@ -66,10 +63,10 @@
         option: "--debug-global <identifier>",
         description:
           'Specify global identifier for debug function. Default: "debug"'
-=======
+      },
+      {
         option: "--runner-output-only",
         description: "Suppress all output except for test runner output."
->>>>>>> aba80c7b
       }
     ]
   },
