<<<<<<< HEAD
=======
const Mocha = require("mocha");
const colors = require("colors");
>>>>>>> 9597b329
const chai = require("chai");
const path = require("path");
const {
  Web3Shim,
  createInterfaceAdapter
} = require("@truffle/interface-adapter");
const Config = require("@truffle/config");
const Contracts = require("@truffle/workflow-compile/new");
const Resolver = require("@truffle/resolver");
const TestRunner = require("./testing/testrunner");
const TestResolver = require("./testing/testresolver");
const TestSource = require("./testing/testsource");
const SolidityTest = require("./testing/soliditytest");
const expect = require("@truffle/expect");
const Migrate = require("@truffle/migrate");
const Profiler = require("@truffle/compile-solidity/profiler");
const originalrequire = require("original-require");

let Mocha; // Late init with "mocha" or "mocha-parallel-tests"

chai.use(require("./assertions"));

const Test = {
  run: async function(options) {
    expect.options(options, [
      "contracts_directory",
      "contracts_build_directory",
      "migrations_directory",
      "test_files",
      "network",
      "network_id",
      "provider"
    ]);

    const config = Config.default().merge(options);

    config.test_files = config.test_files.map(testFile => {
      return path.resolve(testFile);
    });

    const interfaceAdapter = createInterfaceAdapter({
      provider: config.provider,
      networkType: config.networks[config.network].type
    });

    // `accounts` will be populated before each contract() invocation
    // and passed to it so tests don't have to call it themselves.
    const web3 = new Web3Shim({
      provider: config.provider,
      networkType: config.networks[config.network].type
        ? config.networks[config.network].type
        : "web3js"
    });

    // Override console.warn() because web3 outputs gross errors to it.
    // e.g., https://github.com/ethereum/web3.js/blob/master/lib/web3/allevents.js#L61
    // Output looks like this during tests: https://gist.github.com/tcoulter/1988349d1ec65ce6b958
    const warn = config.logger.warn;
    config.logger.warn = message => {
      if (message === "cannot find event for log") {
        return;
      } else {
        if (warn) warn.apply(console, arguments);
      }
    };

    const mocha = this.createMocha(config);

    const jsTests = config.test_files.filter(file => {
      return path.extname(file) !== ".sol";
    });

    const solTests = config.test_files.filter(file => {
      return path.extname(file) === ".sol";
    });

    // Add Javascript tests because there's nothing we need to do with them.
    // Solidity tests will be handled later.
    jsTests.forEach(file => {
      // There's an idiosyncracy in Mocha where the same file can't be run twice
      // unless we delete the `require` cache.
      // https://github.com/mochajs/mocha/issues/995
      delete originalrequire.cache[file];

      mocha.addFile(file);
    });

    const accounts = await this.getAccounts(interfaceAdapter);

    if (!config.resolver) config.resolver = new Resolver(config);

    const testSource = new TestSource(config);
    const testResolver = new TestResolver(
      config.resolver,
      testSource,
      config.contracts_build_directory
    );
    testResolver.cache_on = false;

    const { compilations } = await this.compileContractsWithTestFilesIfNeeded(
      solTests,
      config,
      testResolver
    );

    const testContracts = solTests.map(testFilePath => {
      return testResolver.require(testFilePath);
    });

    const runner = new TestRunner(config);

    await this.performInitialDeploy(config, testResolver);

    await this.defineSolidityTests(
      mocha,
      testContracts,
      compilations.solc.sourceIndexes,
      runner
    );

    await this.setJSTestGlobals({
      config,
      web3,
      interfaceAdapter,
      accounts,
      testResolver,
      runner,
      compilation: compilations.solc
    });

    // Finally, run mocha.
    process.on("unhandledRejection", reason => {
      throw reason;
    });

    return new Promise(resolve => {
      this.mochaRunner = mocha.run(failures => {
        config.logger.warn = warn;

        resolve(failures);
      });
    });
  },

  createMocha: function(config) {
    // Allow people to specify config.mocha in their config.
    var mochaConfig = config.mocha || {};

    // If the command line overrides color usage, use that.
    if (config.colors != null) {
      mochaConfig.useColors = config.colors;
    }

    // Default to true if configuration isn't set anywhere.
    if (mochaConfig.useColors == null) {
      mochaConfig.useColors = true;
    }

    Mocha = mochaConfig.package || require("mocha");
    delete mochaConfig.package;
    var mocha = new Mocha(mochaConfig);

    return mocha;
  },

  getAccounts: function(interfaceAdapter) {
    return interfaceAdapter.getAccounts();
  },

  compileContractsWithTestFilesIfNeeded: async function(
    solidityTestFiles,
    config,
    testResolver
  ) {
    const updated =
      (await Profiler.updated(config.with({ resolver: testResolver }))) || [];

    const compileConfig = config.with({
      all: config.compileAll === true,
      files: updated.concat(solidityTestFiles),
      resolver: testResolver,
      quiet: config.runnerOutputOnly || config.quiet,
      quietWrite: true
    });

    // Compile project contracts and test contracts
    const { contracts, compilations } = await Contracts.compile(compileConfig);

    await Contracts.save(compileConfig, contracts);

    return {
      contracts,
      compilations
    };
  },

  performInitialDeploy: function(config, resolver) {
    const migrateConfig = config.with({
      reset: true,
      resolver: resolver,
      quiet: true
    });
    return Migrate.run(migrateConfig);
  },

  defineSolidityTests: function(mocha, contracts, dependencyPaths, runner) {
    return new Promise(resolve => {
      contracts.forEach(contract => {
        SolidityTest.define(contract, dependencyPaths, runner, mocha);
      });

      resolve();
    });
  },

  setJSTestGlobals: function({
    config,
    web3,
    interfaceAdapter,
    accounts,
    testResolver,
    runner,
    compilation
  }) {
    return new Promise(accept => {
      global.interfaceAdapter = interfaceAdapter;
      global.web3 = web3;
      global.assert = chai.assert;
      global.expect = chai.expect;
      global.artifacts = {
        require: import_path => testResolver.require(import_path)
      };

      global[config.debugGlobal] = async operation => {
        if (!config.debug) {
          config.logger.log(
            `${colors.bold(
              "Warning:"
            )} Invoked in-test debugger without --debug flag. ` +
              `Try: \`truffle test --debug\``
          );
          return operation;
        }

        // wrapped inside function so as not to load debugger on every test
        const { CLIDebugHook } = require("./debug/mocha");

        // note: this.mochaRunner will be available by the time debug()
        // is invoked
        const hook = new CLIDebugHook(config, compilation, this.mochaRunner);

        return await hook.debug(operation);
      };

      const template = function(tests) {
        this.timeout(runner.TEST_TIMEOUT);

        before("prepare suite", function(done) {
          this.timeout(runner.BEFORE_TIMEOUT);
          runner.initialize(done);
        });

        beforeEach("before test", function(done) {
          runner.startTest(this, done);
        });

        afterEach("after test", function(done) {
          runner.endTest(this, done);
        });

        tests(accounts);
      };

      global.contract = function(name, tests) {
        Mocha.describe("Contract: " + name, function() {
          template.bind(this, tests)();
        });
      };

      global.contract.only = function(name, tests) {
        Mocha.describe.only("Contract: " + name, function() {
          template.bind(this, tests)();
        });
      };

      global.contract.skip = function(name, tests) {
        Mocha.describe.skip("Contract: " + name, function() {
          template.bind(this, tests)();
        });
      };

      accept();
    });
  }
};

module.exports = Test;<|MERGE_RESOLUTION|>--- conflicted
+++ resolved
@@ -1,8 +1,4 @@
-<<<<<<< HEAD
-=======
-const Mocha = require("mocha");
 const colors = require("colors");
->>>>>>> 9597b329
 const chai = require("chai");
 const path = require("path");
 const {
