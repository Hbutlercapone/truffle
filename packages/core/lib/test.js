--- conflicted
+++ resolved
@@ -2,11 +2,7 @@
 const colors = require("colors");
 const chai = require("chai");
 const path = require("path");
-<<<<<<< HEAD
-const { Web3Shim } = require("@truffle/interface-adapter");
-=======
 const { Web3Shim, InterfaceAdapter } = require("@truffle/interface-adapter");
->>>>>>> f0042d6d
 const Config = require("@truffle/config");
 const Contracts = require("@truffle/workflow-compile/new");
 const Resolver = require("@truffle/resolver");
@@ -44,10 +40,7 @@
     // `accounts` will be populated before each contract() invocation
     // and passed to it so tests don't have to call it themselves.
     const web3 = new Web3Shim({
-<<<<<<< HEAD
       config,
-=======
->>>>>>> f0042d6d
       provider: config.provider,
       networkType: config.networks[config.network].type
     });
