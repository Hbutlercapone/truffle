const assert = require("assert");
const CommandRunner = require("../commandrunner");
const MemoryLogger = require("../memorylogger");
let config = {};

describe("truffle help", function() {
  const logger = new MemoryLogger();
  beforeEach("set up config for logger", function() {
    config.logger = logger;
  });

  describe("when run without arguments", function() {
    it("displays general help", function(done) {
<<<<<<< HEAD
=======
      this.timeout(10000);
>>>>>>> ad840102
      CommandRunner.run("help", config, error => {
        const output = logger.contents();

        assert(output.includes("Usage: truffle <command> [options]"));
        done();
      });
    });
  });

  describe("when run with an argument", function() {
    it("tells the user if it doesn't recognize the given command", function(done) {
<<<<<<< HEAD
=======
      this.timeout(10000);
>>>>>>> ad840102
      CommandRunner.run("help eggplant", config, error => {
        const output = logger.contents();

        assert(output.includes("Cannot find the given command 'eggplant'"));
        done();
      });
    }).timeout(20000);

    it("displays help for the given command when valid", function(done) {
<<<<<<< HEAD
=======
      this.timeout(10000);
>>>>>>> ad840102
      CommandRunner.run("help compile", config, error => {
        const output = logger.contents();

        assert(output.includes("Description:  Compile contract source files"));
        done();
      });
    }).timeout(20000);
  });
});<|MERGE_RESOLUTION|>--- conflicted
+++ resolved
@@ -11,10 +11,6 @@
 
   describe("when run without arguments", function() {
     it("displays general help", function(done) {
-<<<<<<< HEAD
-=======
-      this.timeout(10000);
->>>>>>> ad840102
       CommandRunner.run("help", config, error => {
         const output = logger.contents();
 
@@ -26,10 +22,6 @@
 
   describe("when run with an argument", function() {
     it("tells the user if it doesn't recognize the given command", function(done) {
-<<<<<<< HEAD
-=======
-      this.timeout(10000);
->>>>>>> ad840102
       CommandRunner.run("help eggplant", config, error => {
         const output = logger.contents();
 
@@ -39,10 +31,6 @@
     }).timeout(20000);
 
     it("displays help for the given command when valid", function(done) {
-<<<<<<< HEAD
-=======
-      this.timeout(10000);
->>>>>>> ad840102
       CommandRunner.run("help compile", config, error => {
         const output = logger.contents();
 
