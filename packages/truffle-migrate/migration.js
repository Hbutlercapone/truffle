const path = require("path");
const Deployer = require("truffle-deployer");
const Require = require("truffle-require");
const Emittery = require("emittery");
<<<<<<< HEAD
const Web3 = require("web3");
=======
const Web3Shim = require("truffle-interface-adapter").Web3Shim;
>>>>>>> 75f092b5

const ResolverIntercept = require("./resolverintercept");

class Migration {
  constructor(file, reporter, options) {
    this.file = path.resolve(file);
    this.reporter = reporter;
    this.number = parseInt(path.basename(file));
    this.emitter = new Emittery();
    this.isFirst = false;
    this.isLast = false;
    this.dryRun = options.dryRun;
    this.interactive = options.interactive;
    this.options = options || {};
  }

  // ------------------------------------- Private -------------------------------------------------
  /**
   * Loads & validates migration, then runs it.
   * @param  {Object}   options  config and command-line
   * @param  {Object}   context  web3
   * @param  {Object}   deployer truffle module
   * @param  {Object}   resolver truffle module
   * @param  {Function} callback
   */
  async _load(options, context, deployer, resolver, callback) {
    const self = this;

    // Load assets and run `execute`
    try {
      const accounts = await context.web3.eth.getAccounts();
      const requireOptions = {
        file: self.file,
        context: context,
        resolver: resolver,
        args: [deployer]
      };

      Require.file(requireOptions, async (err, fn) => {
        if (err) return callback(err);

        const unRunnable = !fn || !fn.length || fn.length == 0;

        if (unRunnable) {
          const msg = `Migration ${
            self.file
          } invalid or does not take any parameters`;
          return callback(new Error(msg));
        }

        // `migrateFn` might be sync or async. We negotiate that difference in
        // `execute` through the deployer API.
        try {
          const migrateFn = fn(deployer, options.network, accounts);
          await self._deploy(options, deployer, resolver, migrateFn, callback);
        } catch (err) {
          callback(err);
        }
      });
    } catch (err) {
      callback(err);
    }
  }

  /**
   * Initiates deployer sequence, then manages migrations info
   * publication to chain / artifact saving.
   * @param  {Object}   options     config and command-line
   * @param  {Object}   deployer    truffle module
   * @param  {Object}   resolver    truffle module
   * @param  {[type]}   migrateFn   module.exports of a migrations.js
   */
  async _deploy(options, deployer, resolver, migrateFn, callback) {
    const self = this;

    try {
      await deployer.start();

      // Allow migrations method to be async and
      // deploy to use await
      if (migrateFn && migrateFn.then !== undefined) {
        await deployer.then(() => migrateFn);
      }

      // Migrate without saving
      if (options.save === false) return;

      // Write migrations record to chain
      const Migrations = resolver.require("Migrations");

      if (Migrations && Migrations.isDeployed()) {
        const message = `Saving migration to chain.`;

        if (!this.dryRun) {
          const data = { message: message };
          await self.emitter.emit("startTransaction", data);
        }

        const migrations = await Migrations.deployed();
        const receipt = await migrations.setCompleted(self.number);

        if (!this.dryRun) {
          const data = { receipt: receipt, message: message };
          await self.emitter.emit("endTransaction", data);
        }
      }

      await self.emitter.emit("postMigrate", self.isLast);

      // Save artifacts to local filesystem
      await options.artifactor.saveAll(resolver.contracts());

      deployer.finish();

      // Cleanup
      if (self.isLast) {
        self.emitter.clearListeners();

        // Exiting w provider-engine appears to be hopeless. This hack on
        // our fork just swallows errors from eth-block-tracking
        // as we unwind the handlers downstream from here.
        if (self.options.provider && self.options.provider.engine) {
          self.options.provider.engine.silent = true;
        }
      }
      // Prevent errors thrown in the callback from triggering the below catch()
      process.nextTick(callback);
    } catch (e) {
      const payload = {
        type: "migrateErr",
        error: e
      };

      await self.emitter.emit("error", payload);
      deployer.finish();
      callback(e);
    }
<<<<<<< HEAD
=======
  }

  // ------------------------------------- Private -------------------------------------------------
  /**
   * Runs the legacy migration sequence by used in Truffle v4,
   * but continues to use the concurrent Deployer and Web3 provider
   * @param  {Object}   options  config and command-line
   * @param  {Function} callback
   */
  async runLegacyMigrations(options, callback) {
    const self = this;
    const logger = options.logger;

    const web3 = new Web3Shim({
      provider: options.provider,
      networkType: options.networks[options.network].type
    });

    logger.log(
      "Running migration: " +
        path.relative(options.migrations_directory, self.file)
    );

    const resolver = new ResolverIntercept(options.resolver);

    // Initial context.
    const context = {
      web3: web3
    };

    const deployer = new Deployer({
      logger: logger,
      confirmations: options.confirmations,
      timeoutBlocks: options.timeoutBlocks,
      networks: options.networks,
      network: options.network,
      network_id: options.network_id,
      provider: options.provider,
      basePath: path.dirname(self.file)
    });

    const finish = err => {
      if (err) return callback(err);
      deployer
        .start()
        .then(() => {
          if (options.save === false) return;

          const Migrations = resolver.require("./Migrations.sol");

          if (Migrations && Migrations.isDeployed()) {
            logger.log("Saving successful migration to network...");
            return Migrations.deployed().then(migrations => {
              return migrations.setCompleted(self.number);
            });
          }
        })
        .then(() => {
          if (options.save === false) return;
          logger.log("Saving artifacts...");
          return options.artifactor.saveAll(resolver.contracts());
        })
        .then(() => {
          // Use process.nextTicK() to prevent errors thrown in the callback from triggering the below catch()
          process.nextTick(callback);
        })
        .catch(e => {
          logger.log(
            "Error encountered, bailing. Network state unknown. Review successful transactions manually."
          );
          callback(e);
        });
    };

    web3.eth.getAccountsAndMigrate = () => {
      return new Promise((resolve, reject) => {
        web3.eth.getAccounts((err, accounts) => {
          if (err) return reject(err);

          Require.file(
            {
              file: self.file,
              context: context,
              resolver: resolver,
              args: [deployer]
            },
            (err, fn) => {
              if (!fn || !fn.length || fn.length == 0) {
                return reject(
                  new Error(
                    "Migration " +
                      self.file +
                      " invalid or does not take any parameters"
                  )
                );
              }
              fn(deployer, options.network, accounts);
              resolve(finish());
            }
          );
        });
      });
    };
    web3.eth.getAccountsAndMigrate();
>>>>>>> 75f092b5
  }

  // ------------------------------------- Public -------------------------------------------------
  /**
   * Instantiates a deployer, connects this migration and its deployer to the reporter
   * and launches a migration file's deployment sequence
   * @param  {Object}   options  config and command-line
   * @param  {Function} callback
   */
  async run(options, callback) {
    const self = this;

    if (options.networks[options.network].type === "quorum") {
      await self.runLegacyMigrations(options, callback);
      return;
    }

    const logger = options.logger;
    const resolver = new ResolverIntercept(options.resolver);

    const web3 = new Web3Shim({
      provider: options.provider,
      networkType: options.networks[options.network].type
    });

    // Initial context.
    const context = {
      web3: web3
    };

    // Instantiate a Deployer
    const deployer = new Deployer({
      logger: logger,
      confirmations: options.confirmations,
      timeoutBlocks: options.timeoutBlocks,
      networks: options.networks,
      network: options.network,
      network_id: options.network_id,
      provider: options.provider,
      basePath: path.dirname(self.file)
    });

    // Connect reporter to this migration
    if (self.reporter) {
      self.reporter.setMigration(self);
      self.reporter.setDeployer(deployer);
      self.reporter.confirmations = options.confirmations || 0;
      self.reporter.listen();
    }

    // Get file path and emit pre-migration event
    const file = path.relative(options.migrations_directory, self.file);
    const block = await web3.eth.getBlock("latest");

    const preMigrationsData = {
      file: file,
      isFirst: self.isFirst,
      network: options.network,
      networkId: options.network_id,
      blockLimit: block.gasLimit
    };

    await self.emitter.emit("preMigrate", preMigrationsData);
    await self._load(options, context, deployer, resolver, callback);
  }
}

module.exports = Migration;<|MERGE_RESOLUTION|>--- conflicted
+++ resolved
@@ -2,11 +2,7 @@
 const Deployer = require("truffle-deployer");
 const Require = require("truffle-require");
 const Emittery = require("emittery");
-<<<<<<< HEAD
-const Web3 = require("web3");
-=======
 const Web3Shim = require("truffle-interface-adapter").Web3Shim;
->>>>>>> 75f092b5
 
 const ResolverIntercept = require("./resolverintercept");
 
@@ -144,8 +140,6 @@
       deployer.finish();
       callback(e);
     }
-<<<<<<< HEAD
-=======
   }
 
   // ------------------------------------- Private -------------------------------------------------
@@ -250,7 +244,6 @@
       });
     };
     web3.eth.getAccountsAndMigrate();
->>>>>>> 75f092b5
   }
 
   // ------------------------------------- Public -------------------------------------------------
