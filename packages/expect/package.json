{
  "name": "@truffle/expect",
<<<<<<< HEAD
<<<<<<< HEAD
  "version": "0.0.13-alphaTez.0",
=======
  "version": "0.0.12",
>>>>>>> next
=======
  "version": "0.0.14-alphaTez.0",
>>>>>>> ef57c774
  "description": "Simple module for ensuring specific options are passed to a function",
  "main": "index.js",
  "scripts": {
    "test": "mocha"
  },
  "repository": "https://github.com/trufflesuite/truffle/tree/master/packages/expect",
  "keywords": [
    "truffle",
    "ethereum",
    "expect"
  ],
  "author": "Tim Coulter <tim@trufflesuite.com>",
  "license": "MIT",
  "bugs": {
    "url": "https://github.com/trufflesuite/truffle/issues"
  },
  "homepage": "https://github.com/trufflesuite/truffle/blob/master/packages/expect#readme",
  "publishConfig": {
    "access": "public"
  },
  "devDependencies": {
    "mocha": "5.2.0"
  }
}<|MERGE_RESOLUTION|>--- conflicted
+++ resolved
@@ -1,14 +1,6 @@
 {
   "name": "@truffle/expect",
-<<<<<<< HEAD
-<<<<<<< HEAD
-  "version": "0.0.13-alphaTez.0",
-=======
-  "version": "0.0.12",
->>>>>>> next
-=======
   "version": "0.0.14-alphaTez.0",
->>>>>>> ef57c774
   "description": "Simple module for ensuring specific options are passed to a function",
   "main": "index.js",
   "scripts": {
