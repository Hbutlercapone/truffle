{
  "private": false,
  "name": "truffle-artifactor",
  "description": "A contract packager for Ethereum and Javascript",
  "license": "MIT",
  "author": "Tim Coulter",
  "repository": "https://github.com/trufflesuite/truffle/tree/master/packages/truffle-artifactor",
  "version": "4.0.24",
  "main": "dist/index.js",
  "scripts": {
    "build": "tsc",
    "test": "mocha",
    "prepare": "yarn build"
  },
  "dependencies": {
    "fs-extra": "6.0.1",
    "lodash": "^4.17.13",
    "truffle-contract-schema": "^3.0.11"
  },
  "devDependencies": {
    "@types/fs-extra": "^8.0.0",
    "@types/node": "^12.6.2",
    "chai": "4.2.0",
    "debug": "^4.1.1",
    "ganache-core": "2.5.7",
    "mocha": "5.2.0",
    "require-nocache": "^1.0.0",
    "temp": "^0.8.3",
    "truffle-contract": "^4.0.25",
<<<<<<< HEAD
    "ts-node": "^8.3.0",
    "typescript": "^3.5.3",
    "web3": "1.0.0-beta.37"
=======
    "web3": "^1.2.0"
>>>>>>> 53e509f7
  },
  "publishConfig": {
    "access": "public"
  },
  "gitHead": "b207efb3c1409746537293b3e0fc27350029188e"
}<|MERGE_RESOLUTION|>--- conflicted
+++ resolved
@@ -27,13 +27,9 @@
     "require-nocache": "^1.0.0",
     "temp": "^0.8.3",
     "truffle-contract": "^4.0.25",
-<<<<<<< HEAD
     "ts-node": "^8.3.0",
     "typescript": "^3.5.3",
-    "web3": "1.0.0-beta.37"
-=======
     "web3": "^1.2.0"
->>>>>>> 53e509f7
   },
   "publishConfig": {
     "access": "public"
