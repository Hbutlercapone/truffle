--- conflicted
+++ resolved
@@ -1,12 +1,7 @@
 {
   "name": "ether-pudding",
-<<<<<<< HEAD
   "version": "3.0.0",
   "description": "Pudding - Contract packager for Ethereum and Javascript",
-=======
-  "version": "2.0.9",
-  "description": "Pudding - a (more) delightful Ethereum contract abstraction",
->>>>>>> a87e7daf
   "author": "Tim Coulter",
   "main": "./index.js",
   "private": false,
