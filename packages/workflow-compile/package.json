--- conflicted
+++ resolved
@@ -3,23 +3,13 @@
   "version": "2.1.14",
   "description": "Core workflow behavior for `truffle compile` command",
   "dependencies": {
-<<<<<<< HEAD
-    "@truffle/artifactor": "^4.0.39",
-    "@truffle/compile-solidity": "^4.2.12",
-    "@truffle/compile-vyper": "^1.0.36",
-    "@truffle/config": "^1.2.6",
-    "@truffle/expect": "^0.0.14-alphaTez.0",
-    "@truffle/external-compile": "^1.0.22",
-    "@truffle/resolver": "^5.1.1-alphaTez.0",
-=======
     "@truffle/artifactor": "^4.0.40",
     "@truffle/compile-solidity": "^4.2.13",
     "@truffle/compile-vyper": "^1.0.37",
     "@truffle/config": "^1.2.7",
-    "@truffle/expect": "^0.0.13",
+    "@truffle/expect": "^0.0.14-alphaTez.0",
     "@truffle/external-compile": "^1.0.23",
-    "@truffle/resolver": "^5.0.22",
->>>>>>> 9245df7a
+    "@truffle/resolver": "^5.1.1-alphaTez.0",
     "fs-extra": "^7.0.1",
     "mkdirp": "^0.5.1"
   },
