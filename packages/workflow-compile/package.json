{
  "name": "@truffle/workflow-compile",
<<<<<<< HEAD
  "version": "2.1.19-alphaTez.3",
  "description": "Core workflow behavior for `truffle compile` command",
  "dependencies": {
    "@truffle/artifactor": "^4.0.45-alphaTez.3",
    "@truffle/compile-solidity": "^4.2.18-alphaTez.3",
    "@truffle/compile-vyper": "^1.0.42-alphaTez.3",
    "@truffle/config": "^1.2.12-alphaTez.3",
    "@truffle/expect": "^0.0.19-alphaTez.3",
    "@truffle/external-compile": "^1.0.28-alphaTez.3",
    "@truffle/resolver": "^5.1.6-alphaTez.3",
=======
  "version": "2.1.18",
  "description": "Core workflow behavior for `truffle compile` command",
  "dependencies": {
    "@truffle/artifactor": "^4.0.44",
    "@truffle/compile-solidity": "^4.2.17",
    "@truffle/compile-vyper": "^1.0.41",
    "@truffle/config": "^1.2.11",
    "@truffle/expect": "^0.0.13",
    "@truffle/external-compile": "^1.0.26",
    "@truffle/resolver": "^5.0.26",
>>>>>>> 7c19713c
    "fs-extra": "^7.0.1",
    "mkdirp": "^0.5.1"
  },
  "main": "index.js",
  "scripts": {
    "test": "mocha"
  },
  "repository": "https://github.com/trufflesuite/truffle/tree/master/packages/workflow-compile",
  "author": "Truffle Suite <inquiry@trufflesuite.com>",
  "license": "MIT",
  "bugs": {
    "url": "https://github.com/trufflesuite/truffle/issues"
  },
  "homepage": "https://github.com/trufflesuite/truffle/tree/master/packages/workflow-compile#readme",
  "publishConfig": {
    "access": "public"
  },
  "devDependencies": {
    "debug": "^4.1.1",
    "mocha": "5.2.0"
  }
}<|MERGE_RESOLUTION|>--- conflicted
+++ resolved
@@ -1,28 +1,16 @@
 {
   "name": "@truffle/workflow-compile",
-<<<<<<< HEAD
-  "version": "2.1.19-alphaTez.3",
-  "description": "Core workflow behavior for `truffle compile` command",
-  "dependencies": {
-    "@truffle/artifactor": "^4.0.45-alphaTez.3",
-    "@truffle/compile-solidity": "^4.2.18-alphaTez.3",
-    "@truffle/compile-vyper": "^1.0.42-alphaTez.3",
-    "@truffle/config": "^1.2.12-alphaTez.3",
-    "@truffle/expect": "^0.0.19-alphaTez.3",
-    "@truffle/external-compile": "^1.0.28-alphaTez.3",
-    "@truffle/resolver": "^5.1.6-alphaTez.3",
-=======
   "version": "2.1.18",
   "description": "Core workflow behavior for `truffle compile` command",
   "dependencies": {
     "@truffle/artifactor": "^4.0.44",
+    "@truffle/compile-ligo": "^0.3.4-alphaTez.3",
     "@truffle/compile-solidity": "^4.2.17",
     "@truffle/compile-vyper": "^1.0.41",
     "@truffle/config": "^1.2.11",
     "@truffle/expect": "^0.0.13",
     "@truffle/external-compile": "^1.0.26",
     "@truffle/resolver": "^5.0.26",
->>>>>>> 7c19713c
     "fs-extra": "^7.0.1",
     "mkdirp": "^0.5.1"
   },
