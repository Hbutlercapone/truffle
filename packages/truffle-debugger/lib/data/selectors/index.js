import { createSelectorTree, createLeaf } from "reselect-tree";
import jsonpointer from "json-pointer";

import { stableKeccak256 } from "lib/helpers";

import ast from "lib/ast/selectors";
import evm from "lib/evm/selectors";
import solidity from "lib/solidity/selectors";

import * as TruffleDecodeUtils from "truffle-decode-utils";
import { forEvmState } from "truffle-decoder";

/**
 * @private
 */
const identity = (x) => x

function createStateSelectors({ stack, memory, storage }) {
  return {
    /**
     * .stack
     */
    stack: createLeaf(
      [stack],

      words =>
        (words || []).map(word =>
          TruffleDecodeUtils.Conversion.toBytes(
            TruffleDecodeUtils.Conversion.toBN(
              word,
              TruffleDecodeUtils.EVM.WORD_SIZE
            )
          )
        )
    ),

    /**
     * .memory
     */
    memory: createLeaf(
      [memory],

      words =>
        new Uint8Array(
          (words.join("").match(/.{1,2}/g) || []).map(byte =>
            parseInt(byte, 16)
          )
        )
    ),

    /**
     * .storage
     */
    storage: createLeaf(
      [storage],

      mapping =>
        Object.assign(
          {},
          ...Object.entries(mapping).map(([address, word]) => ({
            [`0x${address}`]: new Uint8Array(
              (word.match(/.{1,2}/g) || []).map(byte => parseInt(byte, 16))
            )
          }))
        )
    )
  };
}

const data = createSelectorTree({
  state: state => state.data,

  /**
   * data.views
   */
  views: {
    ast: createLeaf([ast.current], tree => tree),

    atLastInstructionForSourceRange: createLeaf(
      [solidity.current.isSourceRangeFinal],
      final => final
    ),

    /**
     * data.views.scopes
     */
    scopes: {
      /**
       * data.views.scopes.inlined
       */
      inlined: createLeaf(
        ["/info/scopes", solidity.info.sources],

        (scopes, sources) =>
          Object.assign(
            {},
            ...Object.entries(scopes).map(([id, entry]) => ({
              [id]: {
                ...entry,

                definition: jsonpointer.get(
                  sources[entry.sourceId].ast,
                  entry.pointer
                )
              }
            }))
          )
      )
    },

    /**
     * data.views.decoder
     *
     * selector returns (ast node definition, data reference) => Promise<value>
     */
    decoder: createLeaf(
      ["/views/scopes/inlined", "/next/state", "/proc/mappingKeys"],

      (scopes, state, mappingKeys) => (definition, ref) =>
        forEvmState(definition, ref, {
          scopes,
          state,
          mappingKeys
        })
    )
  },

  /**
   * data.info
   */
  info: {
    /**
     * data.info.scopes
     */
    scopes: createLeaf(["/state"], state => state.info.scopes.byId)
  },

  /**
   * data.proc
   */
  proc: {
    /**
     * data.proc.assignments
     */
<<<<<<< HEAD
    assignments: createLeaf(["/state"], state => state.proc.assignments.byId),
=======
    assignments: createLeaf(
      ["/state"], (state) => state.proc.assignments
      //note: this no longer fetches just the byId, but rather the whole
      //assignments object
    ),
>>>>>>> 872b01d7

    /**
     * data.proc.mappingKeys
     *
     * known keys for each mapping (identified by node ID)
     */
    mappingKeys: createLeaf(["/state"], state => state.proc.mappingKeys.byId),

    /**
     * data.proc.decodingMappingKeys
     *
     * number of mapping keys that are still decoding
     */
    decodingMappingKeys: createLeaf(
      ["/state"],
      state => state.proc.mappingKeys.decodingStarted
    )
  },

  /**
   * data.current
   */
  current: {
    /**
     *
     * data.current.scope
     */
    scope: {
      /**
       * data.current.scope.id
       */
      id: createLeaf([ast.current.node], node => node.id)
    },

    /**
     * data.current.state
     */
    state: createStateSelectors(evm.current.state),

    /**
     * data.current.functionDepth
     */

    functionDepth: createLeaf(
      [solidity.current.functionDepth], identity),

    /**
     * data.current.address
     * Note: May be undefined (if in an initializer)
     */

    address: createLeaf(
      [evm.current.call], (call) => call.address),

    /**
     * data.current.dummyAddress
     */

    dummyAddress: createLeaf(
      [evm.current.creationDepth], identity),

    /**
     * data.current.identifiers (namespace)
     */
    identifiers: {
      /**
       * data.current.identifiers (selector)
       *
       * returns identifers and corresponding definition node ID
       */
      _: createLeaf(
        ["/views/scopes/inlined", "/current/scope"],

        (scopes, scope) => {
          let cur = scope.id;
          let variables = {};

          do {
            variables = Object.assign(
              variables,
              ...(scopes[cur].variables || [])
                .filter(v => variables[v.name] == undefined)
                .map(v => ({ [v.name]: v.id }))
            );

            cur = scopes[cur].parentId;
          } while (cur != null);

          return variables;
        }
      ),

      /**
       * data.current.identifiers.definitions
       *
       * current variable definitions
       */
      definitions: createLeaf(
        ["/views/scopes/inlined", "./_"],

        (scopes, identifiers) =>
          Object.assign(
            {},
            ...Object.entries(identifiers).map(([identifier, id]) => {
              let { definition } = scopes[id];

              return { [identifier]: definition };
            })
          )
      ),

      /**
       * data.current.identifiers.refs
       *
       * current variables' value refs
       */
      refs: createLeaf(
        [
          "/proc/assignments",
          "./_",
          solidity.current.functionDepth, //for pruning things too deep on stack
          "/current/address", //for contract variables
          "/current/dummyAddress" //for contract vars when in creation call
        ],

<<<<<<< HEAD
        (assignments, identifiers, currentDepth) =>
          Object.assign(
            {},
            ...Object.entries(identifiers).map(([identifier, id]) => {
              let matchIds = Object.keys(assignments)
                //first restrict to the appropriate variable
                .filter(
                  augmentedId =>
                    TruffleDecodeUtils.Definition.idFromAugmented(
                      augmentedId
                    ) === id
                )
                //then get just the stack frame corresponding to that variable
                .map(TruffleDecodeUtils.Definition.depthFromAugmented);

              //want innermost but not beyond current depth
              //note: if no matches, will return -Infinity
              //however the return value in this case is irrelevant
              let maxMatch = Math.min(currentDepth, Math.max(...matchIds));
              let { ref } =
                assignments[
                  TruffleDecodeUtils.Definition.augmentWithDepth(id, maxMatch)
                ] || {};
              if (!ref) {
                return undefined;
              }

              return {
                [identifier]: ref
              };
            })
          )
=======
        (assignments, identifiers, currentDepth, address, dummyAddress) =>
          Object.assign({},
            ...Object.entries(identifiers)
              .map( ([identifier, astId]) => {
                //note: this needs tweaking for specials later
                let id;

                //first, check if it's a contract var
                if(address !== undefined) {
                  let matchIds = (assignments.byAstId[astId] || []).filter(
                    (idHash) => assignments.byId[idHash].address === address
                  )
                  if(matchIds.length > 0) {
                    id = matchIds[0]; //there should only be one!
                  }
                }
                else {
                  let matchIds = (assignments.byAstId[astId] || []).filter(
                    (idHash) => assignments.byId[idHash].dummyAddress
                      === dummyAddress
                  )
                  if(matchIds.length > 0) {
                    id = matchIds[0]; //again, there should only be one!
                  }
                }
              
                //if not contract, it's local, so find the innermost
                //(but not beyond current depth)
                if(id === undefined){
                  let matchFrames = (assignments.byAstId[astId] || []).map(
                    (id) => assignments.byId[id].stackframe
                  ).filter(
                    (stackframe) => stackframe !== undefined
                  );

                  if(matchFrames.length > 0) //this check isn't *really*
                    //necessary, but may as well prevent stupid stuff
                  {
                    let maxMatch = Math.min(currentDepth,
                      Math.max(...matchFrames));
                    id = stableKeccak256({astId, stackframe: maxMatch});
                  }
                }

                //if we still didn't find it, oh well


                let { ref } = (assignments.byId[id] || {});
                if (!ref) { return undefined };
  
                return {
                  [identifier]: ref
                };
              })
        )
>>>>>>> 872b01d7
      ),

      /**
       * data.current.identifiers.decoded
       *
       * Returns an object with values as Promises
       */
      decoded: createLeaf(
        ["/views/decoder", "./definitions", "./refs"],

        async (decode, definitions, refs) => {
          const keyedPromises = Object.entries(refs).map(
            async ([identifier, ref]) => ({
              [identifier]: await decode(definitions[identifier], ref)
            })
          );
          const keyedResults = await Promise.all(keyedPromises);
          return Object.assign({}, ...keyedResults);
        }
      ),

      /**
       * data.current.identifiers.native
       *
       * Returns an object with values as Promises
       */
      native: createLeaf(["./decoded"], async decoded => {
        return TruffleDecodeUtils.Conversion.cleanBNs(await decoded);
      })
    }
  },

  /**
   * data.next
   */
  next: {
    /**
     * data.next.state
     */
    state: createStateSelectors(evm.next.state)
  }
});

export default data;<|MERGE_RESOLUTION|>--- conflicted
+++ resolved
@@ -142,15 +142,11 @@
     /**
      * data.proc.assignments
      */
-<<<<<<< HEAD
-    assignments: createLeaf(["/state"], state => state.proc.assignments.byId),
-=======
     assignments: createLeaf(
       ["/state"], (state) => state.proc.assignments
       //note: this no longer fetches just the byId, but rather the whole
       //assignments object
     ),
->>>>>>> 872b01d7
 
     /**
      * data.proc.mappingKeys
@@ -276,40 +272,6 @@
           "/current/dummyAddress" //for contract vars when in creation call
         ],
 
-<<<<<<< HEAD
-        (assignments, identifiers, currentDepth) =>
-          Object.assign(
-            {},
-            ...Object.entries(identifiers).map(([identifier, id]) => {
-              let matchIds = Object.keys(assignments)
-                //first restrict to the appropriate variable
-                .filter(
-                  augmentedId =>
-                    TruffleDecodeUtils.Definition.idFromAugmented(
-                      augmentedId
-                    ) === id
-                )
-                //then get just the stack frame corresponding to that variable
-                .map(TruffleDecodeUtils.Definition.depthFromAugmented);
-
-              //want innermost but not beyond current depth
-              //note: if no matches, will return -Infinity
-              //however the return value in this case is irrelevant
-              let maxMatch = Math.min(currentDepth, Math.max(...matchIds));
-              let { ref } =
-                assignments[
-                  TruffleDecodeUtils.Definition.augmentWithDepth(id, maxMatch)
-                ] || {};
-              if (!ref) {
-                return undefined;
-              }
-
-              return {
-                [identifier]: ref
-              };
-            })
-          )
-=======
         (assignments, identifiers, currentDepth, address, dummyAddress) =>
           Object.assign({},
             ...Object.entries(identifiers)
@@ -365,7 +327,6 @@
                 };
               })
         )
->>>>>>> 872b01d7
       ),
 
       /**
