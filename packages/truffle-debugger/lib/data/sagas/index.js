import debugModule from "debug";
const debug = debugModule("debugger:data:sagas");

import { put, takeEvery, select } from "redux-saga/effects";
import jsonpointer from "json-pointer";

import { prefixName } from "lib/helpers";

import { TICK } from "lib/trace/actions";
import * as actions from "../actions";

import data from "../selectors";
import solidity from "lib/solidity/selectors";

import * as TruffleDecodeUtils from "truffle-decode-utils";

export function* scope(nodeId, pointer, parentId, sourceId) {
  yield put(actions.scope(nodeId, pointer, parentId, sourceId));
}

export function* declare(node) {
  yield put(actions.declare(node));
}

function* tickSaga() {
  let { tree, id: treeId, node, pointer } = yield select(data.views.ast);

  let decode = yield select(data.views.decoder);
  let scopes = yield select(data.info.scopes);
  let definitions = yield select(data.views.scopes.inlined);
  let currentAssignments = yield select(data.proc.assignments);
  let currentDepth = yield select(solidity.current.functionDepth);

  let stack = yield select(data.next.state.stack);
  if (!stack) {
    return;
  }

  let top = stack.length - 1;
  var parameters, returnParameters, assignments, storageVars;

  if (!node) {
    return;
  }

  // stack is only ready for interpretation after the last step of each
  // source range
  //
  // the data module always looks at the result of a particular opcode
  // (i.e., the following trace step's stack/memory/storage), so this
  // asserts that the _current_ operation is the final one before
  // proceeding
  if (!(yield select(data.views.atLastInstructionForSourceRange))) {
    return;
  }

  switch (node.nodeType) {
    case "FunctionDefinition":
      parameters = node.parameters.parameters.map(
        (p, i) => `${pointer}/parameters/parameters/${i}`
      );

      returnParameters = node.returnParameters.parameters.map(
        (p, i) => `${pointer}/returnParameters/parameters/${i}`
      );

      assignments = returnParameters
        .concat(parameters)
        .reverse()
        .map(pointer => jsonpointer.get(tree, pointer).id)
        //note: depth may be off by 1 but it doesn't matter
        .map((id, i) => ({
          [utils.augmentWithDepth(id, currentDepth)]: { stack: top - i }
        }))
        .reduce((acc, assignment) => Object.assign(acc, assignment), {});
      debug("Function definition case");
      debug("currentAssignments %O", currentAssignments);
      debug("assignments %O", assignments);

      yield put(actions.assign(treeId, assignments));
      break;

    case "ContractDefinition":
      let storageVars = scopes[node.id].variables || [];
      let slot = 0;
      let index = WORD_SIZE - 1; // cause lower-order
      debug("storage vars %o", storageVars);

<<<<<<< HEAD
      let allocation = TruffleDecodeUtils.Allocation.allocateDeclarations(storageVars, definitions);
=======
      let allocation = utils.allocateDeclarations(storageVars, definitions);
      debug("Contract definition case");
      debug("allocation %O", allocation);
>>>>>>> 4c08ca90
      assignments = Object.assign(
        {},
        ...Object.entries(allocation.children).map(([id, storage]) => ({
          [utils.augmentWithDepth(id)]: {
            ...(currentAssignments[utils.augmentWithDepth(id)] || { ref: {} })
              .ref,
            storage
          }
        }))
      );
      debug("currentAssignments %O", currentAssignments);
      debug("assignments %O", assignments);

      yield put(actions.assign(treeId, assignments));
      break;

    case "VariableDeclaration":
      let varId = jsonpointer.get(tree, pointer).id;
      debug("Variable declaration case");
      debug("currentAssignments %O", currentAssignments);
      debug("currentDepth %d varId %d", currentDepth, varId);
      yield put(
        actions.assign(treeId, {
          [utils.augmentWithDepth(varId, currentDepth)]: { stack: top }
        })
      );
      break;

    case "IndexAccess":
      // to track `mapping` types known indexes
      let {
        baseExpression: { referencedDeclaration: baseDeclarationId },
        indexExpression: { id: indexId }
      } = node;
      //augment declaration Id w/0 to indicate storage
      let augmentedDeclarationId = utils.augmentWithDepth(baseDeclarationId);
      //indices, meanwhile, use depth as usual
      let augmentedIndexId = utils.augmentWithDepth(indexId, currentDepth);
      debug("Index access case");
      debug("currentAssignments %O", currentAssignments);
      debug("augmentedDeclarationId %s", augmentedDeclarationId);
      debug("augmentedIndexId %s", augmentedIndexId);

      let baseAssignment = (
        currentAssignments[augmentedDeclarationId] || {
          //mappings are always global
          ref: {}
        }
      ).ref;
      debug("baseAssignment %O", baseAssignment);

      let baseDefinition = definitions[baseDeclarationId].definition;

      const indexAssignment = (currentAssignments[augmentedIndexId] || {}).ref;
      debug("indexAssignment %O", indexAssignment);
      // HACK because string literal AST nodes are not sourcemapped to directly
      // value appears to be available in `node.indexExpression.hexValue`
      // [observed with solc v0.4.24]
      let indexValue;
      if (indexAssignment) {
<<<<<<< HEAD
        indexValue = decode(node.indexExpression, indexAssignment)
      } else if (TruffleDecodeUtils.Definition.typeClass(node.indexExpression) == "stringliteral") {
        indexValue = decode(node.indexExpression, {
          "literal": TruffleDecodeUtils.Conversion.toBytes(node.indexExpression.hexValue)
        })
=======
        indexValue = decode(node.indexExpression, indexAssignment);
      } else if (utils.typeClass(node.indexExpression) == "stringliteral") {
        indexValue = decode(node.indexExpression, {
          literal: utils.toBytes(node.indexExpression.hexValue)
        });
>>>>>>> 4c08ca90
      }

      debug("index value %O", indexValue);
      if (indexValue != undefined) {
        yield put(actions.mapKey(augmentedDeclarationId, indexValue));
      }

      break;

    case "Assignment":
      break;

    default:
      if (node.typeDescriptions == undefined) {
        break;
      }

      debug("decoding expression value %O", node.typeDescriptions);
      let literal = stack[top];

      debug("default case");
      debug("currentAssignments %O", currentAssignments);
      debug("currentDepth %d node.id %d", currentDepth, node.id);
      yield put(
        actions.assign(treeId, {
          [utils.augmentWithDepth(node.id, currentDepth)]: { literal }
        })
      );
      break;
  }
}

export function* reset() {
  yield put(actions.reset());
}

export function* saga() {
  yield takeEvery(TICK, function*() {
    try {
      yield* tickSaga();
    } catch (e) {
      debug(e);
    }
  });
}

export default prefixName("data", saga);<|MERGE_RESOLUTION|>--- conflicted
+++ resolved
@@ -86,13 +86,9 @@
       let index = WORD_SIZE - 1; // cause lower-order
       debug("storage vars %o", storageVars);
 
-<<<<<<< HEAD
       let allocation = TruffleDecodeUtils.Allocation.allocateDeclarations(storageVars, definitions);
-=======
-      let allocation = utils.allocateDeclarations(storageVars, definitions);
       debug("Contract definition case");
       debug("allocation %O", allocation);
->>>>>>> 4c08ca90
       assignments = Object.assign(
         {},
         ...Object.entries(allocation.children).map(([id, storage]) => ({
@@ -153,19 +149,11 @@
       // [observed with solc v0.4.24]
       let indexValue;
       if (indexAssignment) {
-<<<<<<< HEAD
-        indexValue = decode(node.indexExpression, indexAssignment)
+        indexValue = decode(node.indexExpression, indexAssignment);
       } else if (TruffleDecodeUtils.Definition.typeClass(node.indexExpression) == "stringliteral") {
         indexValue = decode(node.indexExpression, {
-          "literal": TruffleDecodeUtils.Conversion.toBytes(node.indexExpression.hexValue)
-        })
-=======
-        indexValue = decode(node.indexExpression, indexAssignment);
-      } else if (utils.typeClass(node.indexExpression) == "stringliteral") {
-        indexValue = decode(node.indexExpression, {
-          literal: utils.toBytes(node.indexExpression.hexValue)
+          literal: TruffleDecodeUtils.Conversion.toBytes(node.indexExpression.hexValue)
         });
->>>>>>> 4c08ca90
       }
 
       debug("index value %O", indexValue);
