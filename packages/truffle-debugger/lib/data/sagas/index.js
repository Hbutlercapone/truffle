import debugModule from "debug";
const debug = debugModule("debugger:data:sagas"); // eslint-disable-line no-unused-vars

import { put, takeEvery, select, call, putResolve } from "redux-saga/effects";

import { prefixName, stableKeccak256 } from "lib/helpers";

import { TICK } from "lib/trace/actions";
import * as actions from "../actions";

import data from "../selectors";

import * as DecodeUtils from "truffle-decode-utils";

import { getStorageAllocations, readStack } from "truffle-decoder";

export function* scope(nodeId, pointer, parentId, sourceId) {
  yield putResolve(actions.scope(nodeId, pointer, parentId, sourceId));
}

export function* declare(node) {
  yield putResolve(actions.declare(node));
}

export function* defineType(node) {
  yield putResolve(actions.defineType(node));
}

function* tickSaga() {
  let node = (yield select(data.views.ast)).node;
  let decode = yield select(data.views.decoder);
  let scopes = yield select(data.views.scopes.inlined);
  let allocations = yield select(data.info.allocations.storage);
  let currentAssignments = yield select(data.proc.assignments);
  let currentDepth = yield select(data.current.functionDepth);
  let address = yield select(data.current.address); //may be undefined
  let dummyAddress = yield select(data.current.dummyAddress);

  debug("node %o", node);

  let stack = yield select(data.next.state.stack);
  if (!stack) {
    return;
  }

  let top = stack.length - 1;
  var assignment, assignments;

  if (!node) {
    return;
  }

  // stack is only ready for interpretation after the last step of each
  // source range
  //
  // the data module always looks at the result of a particular opcode
  // (i.e., the following trace step's stack/memory/storage), so this
  // asserts that the _current_ operation is the final one before
  // proceeding
  if (!(yield select(data.views.atLastInstructionForSourceRange))) {
    return;
  }

  switch (node.nodeType) {
    case "FunctionDefinition":
      let parameters = node.parameters.parameters;
      //note that we do *not* include return parameters, since those are
      //handled by the VariableDeclaration case (no, I don't know why it
      //works out that way)
      let reverseParameters = parameters.slice().reverse();
      //reverse is in-place, so we use slice() to clone first
      debug("reverseParameters %o", parameters);

      let currentPosition = top;
      assignments = { byId: {} };

      for (let parameter of reverseParameters) {
        let words = DecodeUtils.Definition.stackSize(parameter);
        let pointer = {
          stack: {
            from: currentPosition - words + 1,
            to: currentPosition
          }
        };
        let assignment = makeAssignment(
          { astId: parameter.id, stackframe: currentDepth },
          pointer
        );
        assignments.byId[assignment.id] = assignment;
        currentPosition -= words;
      }

      debug("Function definition case");
      debug("assignments %O", assignments);

      yield put(actions.assign(assignments));
      break;

    case "ContractDefinition":
      let allocation = allocations[node.id];

      debug("Contract definition case");
      debug("allocations %O", allocations);
      debug("allocation %O", allocation);
      assignments = { byId: {} };
      for (let id in allocation.members) {
        id = Number(id); //not sure why we're getting them as strings, but...
        let idObj;
        if (address !== undefined) {
          idObj = { astId: id, address };
        } else {
          idObj = { astId: id, dummyAddress };
        }
        let fullId = stableKeccak256(idObj);
        //we don't use makeAssignment here as we had to compute the ID anyway
        assignment = {
          ...idObj,
          id: fullId,
          ref: {
            ...((currentAssignments.byId[fullId] || {}).ref || {}),
            ...allocation.members[id].pointer
          }
        };
        assignments.byId[fullId] = assignment;
      }
      debug("assignments %O", assignments);

      yield put(actions.assign(assignments));
      break;

    case "VariableDeclaration":
      let varId = node.id;
      debug("Variable declaration case");
      debug("currentDepth %d varId %d", currentDepth, varId);

      //NOTE: We're going to make the assignment conditional here; here's why.
      //There's a bug where calling the autogenerated accessor for a public
      //contract variable causes the debugger to see two additional
      //declarations for that variable... which this code reads as local
      //variable declarations.  Rather than prevent this at the source, we're
      //just going to check for it here, by not adding a local variable if said
      //variable is already a contract variable.

      if (
        currentAssignments.byAstId[varId] !== undefined &&
        currentAssignments.byAstId[varId].some(
          id =>
            currentAssignments.byId[id].address !== undefined ||
            currentAssignments.byId[id].dummyAddress !== undefined
        )
      ) {
        break;
      }

      //otherwise, go ahead and make the assignment
      assignment = makeAssignment(
        { astId: varId, stackframe: currentDepth },
        {
          stack: {
            from: top - DecodeUtils.Definition.stackSize(node) + 1,
            to: top
          }
        }
      );
      assignments = { byId: { [assignment.id]: assignment } };
      yield put(actions.assign(assignments));
      break;

    case "IndexAccess":
      // to track `mapping` types known indices

      debug("Index access case");

      let baseExpression = node.baseExpression;
      let baseDeclarationId = baseExpression.referencedDeclaration;

      let baseDeclaration = scopes[baseDeclarationId].definition;

<<<<<<< HEAD
      const indexAssignment = (currentAssignments.byId[fullIndexId] || {}).ref;
      debug("indexAssignment %O", indexAssignment);
      // HACK because string literal AST nodes are not sourcemapped to directly
      // value appears to be available in `node.indexExpression.hexValue`
      // [observed with solc v0.4.24]
      let indexValue;
      if (indexAssignment) {
        indexValue = yield call(decode, node.indexExpression, indexAssignment);
      } else if (
        DecodeUtils.Definition.typeClass(node.indexExpression) ==
        "stringliteral"
      ) {
        indexValue = yield call(decode, node.indexExpression, {
          literal: DecodeUtils.Conversion.toBytes(node.indexExpression.hexValue)
        });
=======
      //if we're not dealing with a mapping, don't bother!
      if (!DecodeUtils.Definition.isMapping(baseExpression)) {
        break;
>>>>>>> 36f5519f
      }

      let keyDefinition =
        baseDeclaration.keyType || baseDeclaration.typeName.keyType;

      //begin subsection: key decoding
      //(I tried factoring this out into its own saga but it didn't work when I
      //did :P )
      yield put(actions.mapKeyDecoding(true));

      let indexValue;
      let indexDefinition = node.indexExpression;

      //why the loop? see the end of the block it heads to for an explanatory
      //comment
      while (indexValue === undefined) {
        let indexId = indexDefinition.id;
        //indices need to be identified by stackframe
        let indexIdObj = { astId: indexId, stackframe: currentDepth };
        let fullIndexId = stableKeccak256(indexIdObj);

        const indexReference = (currentAssignments.byId[fullIndexId] || {}).ref;

        if (DecodeUtils.Definition.isSimpleConstant(indexDefinition)) {
          //while the main case is the next one, where we look for a prior
          //assignment, we need this case (and need it first) for two reasons:
          //1. some constant expressions (specifically, string and hex literals)
          //aren't sourcemapped to and so won't have a prior assignment
          //2. if the key type is bytesN but the expression is constant, the
          //value will go on the stack *left*-padded instead of right-padded,
          //so looking for a prior assignment will read the wrong value.
          //so instead it's preferable to use the constant directly.
          indexValue = yield call(decode, keyDefinition, {
            definition: indexDefinition
          });
        } else if (indexReference) {
          //if a prior assignment is found
          let splicedDefinition;
          //in general, we want to decode using the key definition, not the index
          //definition. however, the key definition may have the wrong location
          //on it.  so, when applicable, we splice the index definition location
          //onto the key definition location.
          if (DecodeUtils.Definition.isReference(indexDefinition)) {
            splicedDefinition = DecodeUtils.Definition.spliceLocation(
              keyDefinition,
              DecodeUtils.Definition.referenceType(indexDefinition)
            );
          } else {
            splicedDefinition = keyDefinition;
          }
          indexValue = yield call(decode, splicedDefinition, indexReference);
        } else if (
          indexDefinition.referencedDeclaration &&
          scopes[indexDefinition.referenceDeclaration]
        ) {
          //there's one more reason we might have failed to decode it: it might be a
          //constant state variable.  Unfortunately, we don't know how to decode all
          //those at the moment, but we can handle the ones we do know how to decode.
          //In the future hopefully we will decode all of them
          debug(
            "referencedDeclaration %d",
            indexDefinition.referencedDeclaration
          );
          let indexConstantDeclaration =
            scopes[indexDefinition.referencedDeclaration].definition;
          debug("indexConstantDeclaration %O", indexConstantDeclaration);
          if (indexConstantDeclaration.constant) {
            let indexConstantDefinition = indexConstantDeclaration.value;
            //next line filters out constants we don't know how to handle
            if (
              DecodeUtils.Definition.isSimpleConstant(indexConstantDefinition)
            ) {
              indexValue = yield call(decode, keyDefinition, {
                definition: indexConstantDeclaration.value
              });
            }
          }
        }
        //there's still one more reason we might have failed to decode it:
        //certain (silent) type conversions aren't sourcemapped either.
        //(thankfully, any type conversion that actually *does* something seems
        //to be sourcemapped.)  So if we've failed to decode it, we try again
        //with the argument of the type conversion, if it is one; we leave
        //indexValue undefined so the loop will continue
        //(note that this case is last for a reason; if this were earlier, it
        //would catch *non*-silent type conversions, which we want to just read
        //off the stack)
        else if (indexDefinition.kind === "typeConversion") {
          indexDefinition = indexDefinition.arguments[0];
        }
        //otherwise, we've just totally failed to decode it, so we mark
        //indexValue as null (as distinct from undefined) to indicate this.  In
        //the future, we should be able to decode all mapping keys, but we're
        //not quite there yet, sorry (because we can't yet handle all constant
        //state variables)
        else {
          indexValue = null;
        }
        //now, as mentioned, retry in the typeConversion case
      }

      yield put(actions.mapKeyDecoding(false));
      //end subsection: key decoding

      debug("index value %O", indexValue);
      debug("keyDefinition %O", keyDefinition);

      //if we succeeded at decoding it -- i.e. it's not null -- then map it!
      if (indexValue !== null) {
        yield put(actions.mapKey(baseDeclarationId, indexValue));
      }

      break;

    default:
      if (node.typeDescriptions == undefined) {
        break;
      }

      debug("decoding expression value %O", node.typeDescriptions);
      let literal = readStack(
        stack,
        top - DecodeUtils.Definition.stackSize(node) + 1,
        top
      );

      debug("default case");
      debug("currentDepth %d node.id %d", currentDepth, node.id);
      assignment = makeAssignment(
        { astId: node.id, stackframe: currentDepth },
        { literal }
      );
      assignments = { byId: { [assignment.id]: assignment } };
      yield put(actions.assign(assignments));
      break;
  }
}

export function* reset() {
  yield put(actions.reset());
}

export function* learnAddressSaga(dummyAddress, address) {
  debug("about to learn an address");
  yield put(actions.learnAddress(dummyAddress, address));
  debug("address learnt");
}

export function* recordAllocations() {
  let contracts = yield select(data.views.userDefinedTypes.contractDefinitions);
  debug("contracts %O", contracts);
  let referenceDeclarations = yield select(data.views.referenceDeclarations);
  debug("referenceDeclarations %O", referenceDeclarations);
  let storageAllocations = getStorageAllocations(
    referenceDeclarations,
    contracts
  );
  debug("storageAllocations %O", storageAllocations);
  yield put(actions.allocate(storageAllocations));
}

function makeAssignment(idObj, ref) {
  let id = stableKeccak256(idObj);
  return { ...idObj, id, ref };
}

export function* saga() {
  yield takeEvery(TICK, function*() {
    try {
      yield* tickSaga();
    } catch (e) {
      debug("ERROR: %O", e);
    }
  });
}

export default prefixName("data", saga);<|MERGE_RESOLUTION|>--- conflicted
+++ resolved
@@ -176,27 +176,9 @@
 
       let baseDeclaration = scopes[baseDeclarationId].definition;
 
-<<<<<<< HEAD
-      const indexAssignment = (currentAssignments.byId[fullIndexId] || {}).ref;
-      debug("indexAssignment %O", indexAssignment);
-      // HACK because string literal AST nodes are not sourcemapped to directly
-      // value appears to be available in `node.indexExpression.hexValue`
-      // [observed with solc v0.4.24]
-      let indexValue;
-      if (indexAssignment) {
-        indexValue = yield call(decode, node.indexExpression, indexAssignment);
-      } else if (
-        DecodeUtils.Definition.typeClass(node.indexExpression) ==
-        "stringliteral"
-      ) {
-        indexValue = yield call(decode, node.indexExpression, {
-          literal: DecodeUtils.Conversion.toBytes(node.indexExpression.hexValue)
-        });
-=======
       //if we're not dealing with a mapping, don't bother!
       if (!DecodeUtils.Definition.isMapping(baseExpression)) {
         break;
->>>>>>> 36f5519f
       }
 
       let keyDefinition =
