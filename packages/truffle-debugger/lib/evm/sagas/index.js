--- conflicted
+++ resolved
@@ -3,11 +3,7 @@
 
 import { call, put, take, select } from "redux-saga/effects";
 import { prefixName, keccak256 } from "lib/helpers";
-<<<<<<< HEAD
 import * as TruffleDecodeUtils from "truffle-decode-utils";
-=======
-import * as decodeUtils from "lib/data/decode/utils";
->>>>>>> b81fa2fb
 
 import { TICK } from "lib/trace/actions";
 import * as actions from "../actions";
@@ -100,19 +96,11 @@
         debug("dummyAddress %d", dummyAddress);
 
         let stack = yield select(evm.next.state.stack);
-<<<<<<< HEAD
         let createdAddress = TruffleDecodeUtils.Conversion.toHexString(
           TruffleDecodeUtils.Conversion.toBytes(
             TruffleDecodeUtils.Conversion.toBN(
               stack[stack.length - 1],
               TruffleDecodeUtils.EVM.WORD_SIZE
-=======
-        let createdAddress = decodeUtils.toHexString(
-          decodeUtils.toBytes(
-            decodeUtils.toBigNumber(
-              stack[stack.length - 1],
-              decodeUtils.WORD_SIZE
->>>>>>> b81fa2fb
             )
           ),
           true
