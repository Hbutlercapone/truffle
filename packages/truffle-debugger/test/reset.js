--- conflicted
+++ resolved
@@ -1,9 +1,6 @@
-<<<<<<< HEAD
-=======
 import debugModule from "debug";
 const debug = debugModule("test:reset"); //eslint-disable-line no-unused-vars
 
->>>>>>> b81fa2fb
 import { assert } from "chai";
 
 import Ganache from "ganache-cli";
@@ -11,12 +8,8 @@
 import { prepareContracts } from "./helpers";
 import Debugger from "lib/debugger";
 
-<<<<<<< HEAD
-=======
-import data from "lib/data/selectors";
 import solidity from "lib/solidity/selectors";
 
->>>>>>> b81fa2fb
 const __SETSTHINGS = `
 pragma solidity ^0.4.24;
 
@@ -73,13 +66,8 @@
     variables[0] = []; //collected during 1st run
     variables[1] = []; //collected during 2nd run
 
-<<<<<<< HEAD
     variables[0].push(await session.variables());
-    session.addBreakpoint({ sourceId: 0, line: 10 });
-=======
-    variables[0].push(session.view(data.current.identifiers.native));
     session.addBreakpoint({ sourceId, line: 10 });
->>>>>>> b81fa2fb
     session.continueUntilBreakpoint(); //advance to line 10
     variables[0].push(await session.variables());
     session.continueUntilBreakpoint(); //advance to the end
@@ -88,12 +76,7 @@
     //now, reset and do it again
     session.reset();
 
-<<<<<<< HEAD
     variables[1].push(await session.variables());
-    session.addBreakpoint({ sourceId: 0, line: 10 });
-=======
-    variables[1].push(session.view(data.current.identifiers.native));
->>>>>>> b81fa2fb
     session.continueUntilBreakpoint(); //advance to line 10
     variables[1].push(await session.variables());
     session.continueUntilBreakpoint(); //advance to the end
