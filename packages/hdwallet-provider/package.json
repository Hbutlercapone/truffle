{
  "name": "@truffle/hdwallet-provider",
  "description": "HD Wallet-enabled Web3 provider",
  "license": "MIT",
  "author": "Tim Coulter <tim@trufflesuite.com>",
  "homepage": "https://github.com/trufflesuite/truffle/tree/master/packages/hdwallet-provider#readme",
  "repository": "https://github.com/trufflesuite/truffle/tree/master/packages/hdwallet-provider",
  "bugs": {
    "url": "https://github.com/trufflesuite/truffle/issues"
  },
<<<<<<< HEAD
  "version": "1.0.24-next.1",
=======
  "version": "1.0.24",
>>>>>>> aba80c7b
  "main": "dist/index.js",
  "scripts": {
    "build": "tsc",
    "prepare": "yarn build",
    "test": "yarn build && mocha --exit -r ts-node/register test/**/*.test.ts"
  },
  "types": "dist/index.d.ts",
  "dependencies": {
    "@truffle/provider": "^0.2.1",
    "any-promise": "^1.3.0",
    "bindings": "^1.5.0",
    "bip39": "^2.4.2",
    "ethereum-protocol": "^1.0.1",
    "ethereumjs-tx": "^1.0.0",
    "ethereumjs-util": "^6.1.0",
    "ethereumjs-wallet": "^0.6.3",
    "web3": "1.2.2",
    "web3-provider-engine": "https://github.com/trufflesuite/provider-engine#web3-one"
  },
  "devDependencies": {
    "@types/bip39": "^2.4.2",
    "@types/ethereum-protocol": "^1.0.0",
    "@types/ethereumjs-tx": "^1.0.1",
    "@types/ethereumjs-util": "^5.2.0",
    "@types/mocha": "^5.2.7",
    "@types/web3-provider-engine": "^14.0.0",
    "ganache-core": "2.8.0",
    "mocha": "6.2.0",
    "ts-node": "^8.4.1",
    "typescript": "^3.6.3"
  },
  "keywords": [
    "etheruem",
    "hd",
    "mnemonic",
    "provider",
    "wallet"
  ],
  "publishConfig": {
    "access": "public"
  }
}<|MERGE_RESOLUTION|>--- conflicted
+++ resolved
@@ -8,11 +8,7 @@
   "bugs": {
     "url": "https://github.com/trufflesuite/truffle/issues"
   },
-<<<<<<< HEAD
-  "version": "1.0.24-next.1",
-=======
   "version": "1.0.24",
->>>>>>> aba80c7b
   "main": "dist/index.js",
   "scripts": {
     "build": "tsc",
