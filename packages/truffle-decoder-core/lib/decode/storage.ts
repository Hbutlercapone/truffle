--- conflicted
+++ resolved
@@ -186,11 +186,7 @@
 
       for(let childRange of ranges) {
         decodedChildren.push(
-<<<<<<< HEAD
-          <Values.Value> (yield* decodeStorage(dataType.baseType, {location: "storage", range: childRange}, info))
-=======
-          <Values.Result> (yield* decodeStorage(dataType.baseType, {storage: childRange}, info))
->>>>>>> 45cafa91
+          <Values.Result> (yield* decodeStorage(dataType.baseType, {location: "storage", range: childRange}, info))
         );
       }
 
@@ -289,11 +285,7 @@
         let storedMemberType = storedType.memberTypes[memberName];
         let memberType = Types.specifyLocation(storedMemberType, "storage");
 
-<<<<<<< HEAD
-        decodedMembers[memberName] = <Values.Value> (yield* decodeStorage(memberType, {location: "storage", range: childRange}, info));
-=======
-        decodedMembers[memberName] = <Values.Result> (yield* decodeStorage(memberType, {storage: childRange}, info));
->>>>>>> 45cafa91
+        decodedMembers[memberName] = <Values.Result> (yield* decodeStorage(memberType, {location: "storage", range: childRange}, info));
       }
 
       return new Values.StructValue(dataType, decodedMembers);
