--- conflicted
+++ resolved
@@ -39,10 +39,6 @@
     var selectors = require("truffle-debugger").selectors;
 
     // Debugger Session properties
-<<<<<<< HEAD
-=======
-    var data = selectors.data;
->>>>>>> f140493a
     var trace = selectors.trace;
     var solidity = selectors.solidity;
     var controller = selectors.controller;
@@ -307,10 +303,6 @@
             config.logger.log();
           }
 
-<<<<<<< HEAD
-          async function evalAndPrintExpression(expr, indent, suppress) {
-            var context = await session.variables();
-=======
           /**
            * Convert all !<...> expressions to JS-valid selector requests
            */
@@ -343,7 +335,6 @@
 
             const expr = preprocessSelectors(raw);
 
->>>>>>> f140493a
             try {
               var result = safeEval(expr, context);
               var formatted = formatValue(result, indent);
