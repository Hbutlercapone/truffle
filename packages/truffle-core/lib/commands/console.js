const command = {
  command: "console",
  description:
    "Run a console with contract abstractions and commands available",
  builder: {},
  help: {
    usage: "truffle console [--network <name>] [--verbose-rpc]",
    options: [
      {
        option: "--network <name>",
        description:
          "Specify the network to use. Network name must exist in the configuration."
      },
      {
        option: "--verbose-rpc",
        description:
          "Log communication between Truffle and the Ethereum client."
      }
    ]
  },
  run: function(options, done) {
    const Config = require("truffle-config");
    const Console = require("../console");
<<<<<<< HEAD
    const Environment = require("../environment");
=======
    const { Environment } = require("truffle-environment");
>>>>>>> 83ac2032

    const config = Config.detect(options);

    // This require a smell?
    const commands = require("./index");
    const excluded = ["console", "init", "watch", "develop"];

<<<<<<< HEAD
    const availableCommands = Object.keys(commands).filter(name => {
      return excluded.indexOf(name) === -1;
    });

    const consoleCommands = {};
    availableCommands.forEach(name => {
      consoleCommands[name] = commands[name];
=======
    const available_commands = Object.keys(commands).filter(function(name) {
      return excluded.indexOf(name) === -1;
    });

    let console_commands = {};
    available_commands.forEach(function(name) {
      console_commands[name] = commands[name];
>>>>>>> 83ac2032
    });

    Environment.detect(config)
      .then(() => {
        const c = new Console(
          consoleCommands,
          config.with({ noAliases: true })
        );
        c.start(done);
      })
      .catch(error => {
        done(error);
      });
  }
};

module.exports = command;<|MERGE_RESOLUTION|>--- conflicted
+++ resolved
@@ -21,11 +21,7 @@
   run: function(options, done) {
     const Config = require("truffle-config");
     const Console = require("../console");
-<<<<<<< HEAD
-    const Environment = require("../environment");
-=======
     const { Environment } = require("truffle-environment");
->>>>>>> 83ac2032
 
     const config = Config.detect(options);
 
@@ -33,7 +29,6 @@
     const commands = require("./index");
     const excluded = ["console", "init", "watch", "develop"];
 
-<<<<<<< HEAD
     const availableCommands = Object.keys(commands).filter(name => {
       return excluded.indexOf(name) === -1;
     });
@@ -41,15 +36,6 @@
     const consoleCommands = {};
     availableCommands.forEach(name => {
       consoleCommands[name] = commands[name];
-=======
-    const available_commands = Object.keys(commands).filter(function(name) {
-      return excluded.indexOf(name) === -1;
-    });
-
-    let console_commands = {};
-    available_commands.forEach(function(name) {
-      console_commands[name] = commands[name];
->>>>>>> 83ac2032
     });
 
     Environment.detect(config)
