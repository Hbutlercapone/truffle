--- conflicted
+++ resolved
@@ -191,14 +191,11 @@
           conf.dryRun = true;
 
           await setupDryRunEnvironmentThenRunMigrations(conf);
-<<<<<<< HEAD
+
           let {
             config,
             proceed
           } = await command.prepareConfigForRealMigrations(
-=======
-          let { config, proceed } = await command.prepareConfigForRealMigrations(
->>>>>>> 4019291a
             currentBuild,
             options
           );
