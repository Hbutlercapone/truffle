{
  "name": "truffle-core",
  "description": "Core code for Truffle command line tool",
  "author": "consensys.net",
  "homepage": "https://github.com/ConsenSys/truffle",
  "repository": "https://github.com/trufflesuite/truffle/tree/master/packages/truffle-core",
  "bugs": {
    "url": "https://github.com/ConsenSys/truffle/issues"
  },
  "version": "5.0.33",
  "bin": {
    "truffle": "./cli.js",
    "truffle-exec": "./exec.js"
  },
  "scripts": {
    "test": "mocha ./test/** ./test/**/*"
  },
  "dependencies": {
    "app-module-path": "^2.2.0",
    "async": "2.6.1",
    "bip39": "^2.2.0",
    "chai": "4.2.0",
    "colors": "^1.1.2",
    "command-exists": "^1.2.8",
    "configstore": "^4.0.0",
    "cpr": "^3.0.1",
    "debug": "^4.1.0",
    "del": "^2.2.0",
    "ethereumjs-wallet": "^0.6.2",
    "ethpm": "0.0.16",
    "ethpm-registry": "0.1.0-next.3",
    "fs-extra": "6.0.1",
    "ganache-core": "2.7.0",
    "hdkey": "^1.1.0",
    "mkdirp": "^0.5.1",
    "mocha": "5.2.0",
    "node-dir": "0.1.17",
    "node-emoji": "^1.8.1",
    "node-ipc": "^9.1.1",
    "original-require": "1.0.1",
    "safe-eval": "^0.4.1",
    "sane": "^4.0.2",
    "source-map-support": "^0.5.3",
    "spawn-args": "^0.1.0",
    "temp": "^0.8.3",
    "truffle-artifactor": "^4.0.29",
    "@truffle/box": "^1.0.35",
    "truffle-compile": "^4.2.2",
    "truffle-config": "^1.1.19",
    "truffle-contract": "^4.0.30",
    "truffle-contract-sources": "^0.1.5",
    "truffle-debug-utils": "^1.0.18",
    "truffle-debugger": "^5.0.25",
    "truffle-deployer": "^3.0.31",
<<<<<<< HEAD
    "truffle-error": "^0.0.5",
    "@truffle/expect": "^0.0.9",
=======
    "@truffle/error": "^0.0.5",
    "truffle-expect": "^0.0.9",
>>>>>>> 4945973b
    "truffle-init": "^1.0.7",
    "truffle-interface-adapter": "^0.2.4",
    "truffle-migrate": "^3.0.31",
    "truffle-provider": "^0.1.15",
    "truffle-provisioner": "^0.1.5",
    "truffle-require": "^2.0.19",
    "truffle-resolver": "^5.0.15",
    "truffle-workflow-compile": "^2.1.3",
    "universal-analytics": "^0.4.17",
    "web3": "1.2.1",
    "xregexp": "^4.2.4",
    "yargs": "^8.0.2"
  },
  "devDependencies": {
    "glob": "^7.1.2",
    "memorystream": "^0.3.1",
    "@truffle/blockchain-utils": "^0.0.10"
  },
  "publishConfig": {
    "access": "public"
  },
  "authors": [
    {
      "name": "Tim Coulter",
      "email": "tim@timothyjcoulter.com",
      "url": "https://github.com/tcoulter"
    }
  ],
  "gitHead": "b207efb3c1409746537293b3e0fc27350029188e",
  "namespace": "consensys"
}<|MERGE_RESOLUTION|>--- conflicted
+++ resolved
@@ -52,13 +52,8 @@
     "truffle-debug-utils": "^1.0.18",
     "truffle-debugger": "^5.0.25",
     "truffle-deployer": "^3.0.31",
-<<<<<<< HEAD
-    "truffle-error": "^0.0.5",
     "@truffle/expect": "^0.0.9",
-=======
     "@truffle/error": "^0.0.5",
-    "truffle-expect": "^0.0.9",
->>>>>>> 4945973b
     "truffle-init": "^1.0.7",
     "truffle-interface-adapter": "^0.2.4",
     "truffle-migrate": "^3.0.31",
