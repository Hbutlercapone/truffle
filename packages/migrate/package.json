{
  "name": "@truffle/migrate",
  "description": "On-chain migrations management",
  "license": "MIT",
  "author": "Tim Coulter <tim@trufflesuite.com>",
  "homepage": "https://github.com/trufflesuite/truffle/tree/master/packages/migrate#readme",
  "repository": "https://github.com/trufflesuite/truffle/tree/master/packages/migrate",
  "bugs": {
    "url": "https://github.com/trufflesuite/truffle/issues"
  },
<<<<<<< HEAD
  "version": "3.1.0-alphaTez.0",
=======
  "version": "3.1.1",
>>>>>>> ef57c774
  "main": "index.js",
  "scripts": {
    "test": "mocha ./test/* ./test/**/*"
  },
  "dependencies": {
<<<<<<< HEAD
    "@truffle/config": "^1.2.3",
    "@truffle/deployer": "^3.0.38",
    "@truffle/expect": "^0.0.13-alphaTez.0",
    "@truffle/interface-adapter": "^0.3.0",
    "@truffle/reporters": "^2.0.0-alphaTez.0",
    "@truffle/require": "^2.0.25",
    "async": "2.6.1",
=======
    "@truffle/config": "^1.2.7",
    "@truffle/deployer": "^3.1.1",
    "@truffle/expect": "^0.0.14-alphaTez.0",
    "@truffle/interface-adapter": "^0.4.0",
    "@truffle/reporters": "^2.0.1-alphaTez.0",
    "@truffle/require": "^2.0.29",
>>>>>>> ef57c774
    "emittery": "^0.4.0",
    "glob": "^7.1.6",
    "web3": "1.2.2"
  },
  "devDependencies": {
    "mocha": "5.2.0",
    "sinon": "^7.3.2"
  },
  "keywords": [
    "deployment",
    "ethereum",
    "migrations",
    "truffle"
  ],
  "publishConfig": {
    "access": "public"
  }
}<|MERGE_RESOLUTION|>--- conflicted
+++ resolved
@@ -8,32 +8,18 @@
   "bugs": {
     "url": "https://github.com/trufflesuite/truffle/issues"
   },
-<<<<<<< HEAD
-  "version": "3.1.0-alphaTez.0",
-=======
   "version": "3.1.1",
->>>>>>> ef57c774
   "main": "index.js",
   "scripts": {
     "test": "mocha ./test/* ./test/**/*"
   },
   "dependencies": {
-<<<<<<< HEAD
-    "@truffle/config": "^1.2.3",
-    "@truffle/deployer": "^3.0.38",
-    "@truffle/expect": "^0.0.13-alphaTez.0",
-    "@truffle/interface-adapter": "^0.3.0",
-    "@truffle/reporters": "^2.0.0-alphaTez.0",
-    "@truffle/require": "^2.0.25",
-    "async": "2.6.1",
-=======
     "@truffle/config": "^1.2.7",
     "@truffle/deployer": "^3.1.1",
     "@truffle/expect": "^0.0.14-alphaTez.0",
     "@truffle/interface-adapter": "^0.4.0",
     "@truffle/reporters": "^2.0.1-alphaTez.0",
     "@truffle/require": "^2.0.29",
->>>>>>> ef57c774
     "emittery": "^0.4.0",
     "glob": "^7.1.6",
     "web3": "1.2.2"
