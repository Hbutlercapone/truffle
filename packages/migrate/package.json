{
  "name": "@truffle/migrate",
  "description": "On-chain migrations management",
  "license": "MIT",
  "author": "Tim Coulter <tim@trufflesuite.com>",
  "homepage": "https://github.com/trufflesuite/truffle/tree/master/packages/migrate#readme",
  "repository": "https://github.com/trufflesuite/truffle/tree/master/packages/migrate",
  "bugs": {
    "url": "https://github.com/trufflesuite/truffle/issues"
  },
<<<<<<< HEAD
  "version": "3.1.1-alphaTez.0",
=======
  "version": "3.1.1",
>>>>>>> 9245df7a
  "main": "index.js",
  "scripts": {
    "test": "mocha ./test/* ./test/**/*"
  },
  "dependencies": {
<<<<<<< HEAD
    "@truffle/config": "^1.2.6",
    "@truffle/deployer": "^3.1.0",
    "@truffle/expect": "^0.0.14-alphaTez.0",
    "@truffle/interface-adapter": "^0.3.3",
    "@truffle/reporters": "^2.0.1-alphaTez.0",
    "@truffle/require": "^2.0.28",
    "async": "2.6.1",
=======
    "@truffle/config": "^1.2.7",
    "@truffle/deployer": "^3.1.1",
    "@truffle/expect": "^0.0.13",
    "@truffle/interface-adapter": "^0.4.0",
    "@truffle/reporters": "^1.0.17",
    "@truffle/require": "^2.0.29",
>>>>>>> 9245df7a
    "emittery": "^0.4.0",
    "glob": "^7.1.6",
    "web3": "1.2.2"
  },
  "devDependencies": {
    "mocha": "5.2.0",
    "sinon": "^7.3.2"
  },
  "keywords": [
    "deployment",
    "ethereum",
    "migrations",
    "truffle"
  ],
  "publishConfig": {
    "access": "public"
  }
}<|MERGE_RESOLUTION|>--- conflicted
+++ resolved
@@ -8,32 +8,18 @@
   "bugs": {
     "url": "https://github.com/trufflesuite/truffle/issues"
   },
-<<<<<<< HEAD
-  "version": "3.1.1-alphaTez.0",
-=======
   "version": "3.1.1",
->>>>>>> 9245df7a
   "main": "index.js",
   "scripts": {
     "test": "mocha ./test/* ./test/**/*"
   },
   "dependencies": {
-<<<<<<< HEAD
-    "@truffle/config": "^1.2.6",
-    "@truffle/deployer": "^3.1.0",
-    "@truffle/expect": "^0.0.14-alphaTez.0",
-    "@truffle/interface-adapter": "^0.3.3",
-    "@truffle/reporters": "^2.0.1-alphaTez.0",
-    "@truffle/require": "^2.0.28",
-    "async": "2.6.1",
-=======
     "@truffle/config": "^1.2.7",
     "@truffle/deployer": "^3.1.1",
-    "@truffle/expect": "^0.0.13",
+    "@truffle/expect": "^0.0.14-alphaTez.0",
     "@truffle/interface-adapter": "^0.4.0",
-    "@truffle/reporters": "^1.0.17",
+    "@truffle/reporters": "^2.0.1-alphaTez.0",
     "@truffle/require": "^2.0.29",
->>>>>>> 9245df7a
     "emittery": "^0.4.0",
     "glob": "^7.1.6",
     "web3": "1.2.2"
