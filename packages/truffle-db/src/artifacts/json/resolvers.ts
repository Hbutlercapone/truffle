--- conflicted
+++ resolved
@@ -4,18 +4,18 @@
 const TruffleResolver = require("@truffle/resolver");
 
 export interface ITruffleResolver {
-  require(name: string): any
+  require(name: string): any;
 }
 
 interface IContext {
-  artifactsDirectory: string,
-  workingDirectory?: string,
+  artifactsDirectory: string;
+  workingDirectory?: string;
 }
 
 export const resolvers = {
   Query: {
     contract: {
-      resolve (_, { name, networkId }, context: IContext) {
+      resolve(_, { name, networkId }, context: IContext) {
         const truffleResolver: ITruffleResolver = new TruffleResolver({
           contracts_build_directory: context.artifactsDirectory,
           working_directory: context.workingDirectory || process.cwd()
@@ -30,54 +30,60 @@
           ...artifact,
 
           abi: {
-            json: JSON.stringify(artifact.abi),
+            json: JSON.stringify(artifact.abi)
           },
           ast: {
             json: JSON.stringify(artifact.ast)
           },
-          source: { contents: artifact.source, sourcePath: artifact.sourcePath },
-<<<<<<< HEAD
-          bytecode: { bytes: linkedBytecodeCreate.bytes, linkReferences: linkedBytecodeCreate.linkReferences },
-          deployedBytecode: { bytes: linkedBytecodeCall.bytes, linkReferences: linkedBytecodeCall.linkReferences }
-=======
+          source: {
+            contents: artifact.source,
+            sourcePath: artifact.sourcePath
+          },
+          bytecode: {
+            bytes: linkedBytecodeCreate.bytes,
+            linkReferences: linkedBytecodeCreate.linkReferences
+          },
+          deployedBytecode: {
+            bytes: linkedBytecodeCall.bytes,
+            linkReferences: linkedBytecodeCall.linkReferences
+          },
           sourceMap: {
             json: JSON.stringify(artifact.sourceMap)
           }
->>>>>>> 314ea59b
         };
 
         if (networkId) {
-          return (result.networks[networkId])
+          return result.networks[networkId]
             ? {
                 ...result,
                 networks: {
                   [networkId]: result.networks[networkId]
                 }
               }
-            : null
+            : null;
         }
         return result;
       }
     },
     contractNames: {
-      resolve (_, {}, context: IContext): string[] {
-        const contents = fs.readdirSync(context.artifactsDirectory)
+      resolve(_, {}, context: IContext): string[] {
+        const contents = fs.readdirSync(context.artifactsDirectory);
 
         return contents
-          .filter( (filename) => filename.endsWith(".json") )
-          .map( (filename) => filename.slice(0, -5) );
+          .filter(filename => filename.endsWith(".json"))
+          .map(filename => filename.slice(0, -5));
       }
     }
   },
 
   ContractObject: {
     networks: {
-      resolve ({ networks }) {
-        return Object.entries(networks).map(
-          ([ networkId, networkObject ]) => ({ networkId, networkObject })
-        );
+      resolve({ networks }) {
+        return Object.entries(networks).map(([networkId, networkObject]) => ({
+          networkId,
+          networkObject
+        }));
       }
     }
-  },
-
+  }
 };