import { generateId, Migrations, WorkspaceClient } from './utils';
<<<<<<< HEAD
import { shimBytecode } from "@truffle/workflow-compile/shims";

=======
>>>>>>> 314ea59b
import { AddNetworks } from './network.graphql';
import { AddContractInstances, GetContractInstance, GetAllContractInstances } from './contractInstance.graphql';

describe("Contract Instance", () => {
  const wsClient = new WorkspaceClient();
  let variables;
  let expectedId;
  let addNetworkResult;

  beforeEach(async () => {
    const address = Object.values(Migrations.networks)[0]["address"];
    addNetworkResult = await wsClient.execute(AddNetworks, {
      networkId: Object.keys(Migrations.networks)[0],
      height: 1,
      hash: '0xcba0b90a5e65512202091c12a2e3b328f374715b9f1c8f32cb4600c726fe2aa6'
    });

    expectedId = generateId({ address: address, network: { id: addNetworkResult.networksAdd.networks[0].id }});
    let shimmedBytecode = shimBytecode(Migrations.bytecode)

    variables = [{
      address: address,
      network: {
        id: addNetworkResult.networksAdd.networks[0].id
      },
      contract: {
        id:  generateId({
          name: Migrations.contractName,
          abi: { json: JSON.stringify(Migrations.abi) } ,
          sourceContract: { index: 0 } ,
          compilation: { id:  '0x7f91bdeb02ae5fd772f829f41face7250ce9eada560e3e7fa7ed791c40d926bd' }
        })
      },
      creation: {
        transactionHash: Migrations.networks['5777'].transactionHash,
        constructor: {
          createBytecode: {
            bytecode: {
              id: generateId(shimmedBytecode)
            }
          }
        }
      }
    }];
  });

  test("can be added", async () => {
    const addContractInstancesResult = await wsClient.execute(AddContractInstances, { contractInstances: variables });
    expect(addContractInstancesResult).toHaveProperty("contractInstancesAdd");

    const { contractInstancesAdd } = addContractInstancesResult;
    expect(contractInstancesAdd).toHaveProperty("contractInstances");

    const { contractInstances } = contractInstancesAdd;
    expect(contractInstances[0]).toHaveProperty("address");
    expect(contractInstances[0]).toHaveProperty("network");

    const { address, network } = contractInstances[0];
    expect(address).toEqual(Object.values(Migrations.networks)[0]["address"]);
    expect(network).toHaveProperty("networkId");

    const { networkId } = network;
    expect(networkId).toEqual(Object.keys(Migrations.networks)[0]);

  });

  test("can be queried", async() => {
    const getContractInstanceResult = await wsClient.execute(GetContractInstance, { id: expectedId });

    expect(getContractInstanceResult).toHaveProperty("contractInstance");

    const { contractInstance } = getContractInstanceResult;
    expect(contractInstance).toHaveProperty("address");
    expect(contractInstance).toHaveProperty("network");

    const { address, network } = contractInstance;
    expect(address).toEqual(Object.values(Migrations.networks)[0]["address"]);

    const { networkId } = network;
    expect(networkId).toEqual(addNetworkResult.networksAdd.networks[0].networkId);
  });

  test("can retrieve all contractInstances", async() => {
    const getAllContractInstancesResult = await wsClient.execute(GetAllContractInstances, {});

    expect(getAllContractInstancesResult).toHaveProperty("contractInstances");

    const { contractInstances } = getAllContractInstancesResult;

    expect(contractInstances).toHaveProperty("length");

    const firstContractInstance = contractInstances[0];

    expect(firstContractInstance).toHaveProperty("id");
    expect(firstContractInstance).toHaveProperty("address");

    expect(firstContractInstance).toHaveProperty("network");
    expect(firstContractInstance).toHaveProperty("network.name");
    expect(firstContractInstance).toHaveProperty("network.networkId");

    expect(firstContractInstance).toHaveProperty("contract");
  });

});<|MERGE_RESOLUTION|>--- conflicted
+++ resolved
@@ -1,11 +1,11 @@
-import { generateId, Migrations, WorkspaceClient } from './utils';
-<<<<<<< HEAD
+import { generateId, Migrations, WorkspaceClient } from "./utils";
 import { shimBytecode } from "@truffle/workflow-compile/shims";
-
-=======
->>>>>>> 314ea59b
-import { AddNetworks } from './network.graphql';
-import { AddContractInstances, GetContractInstance, GetAllContractInstances } from './contractInstance.graphql';
+import { AddNetworks } from "./network.graphql";
+import {
+  AddContractInstances,
+  GetContractInstance,
+  GetAllContractInstances
+} from "./contractInstance.graphql";
 
 describe("Contract Instance", () => {
   const wsClient = new WorkspaceClient();
@@ -18,40 +18,51 @@
     addNetworkResult = await wsClient.execute(AddNetworks, {
       networkId: Object.keys(Migrations.networks)[0],
       height: 1,
-      hash: '0xcba0b90a5e65512202091c12a2e3b328f374715b9f1c8f32cb4600c726fe2aa6'
+      hash: "0xcba0b90a5e65512202091c12a2e3b328f374715b9f1c8f32cb4600c726fe2aa6"
     });
 
-    expectedId = generateId({ address: address, network: { id: addNetworkResult.networksAdd.networks[0].id }});
-    let shimmedBytecode = shimBytecode(Migrations.bytecode)
+    expectedId = generateId({
+      address: address,
+      network: { id: addNetworkResult.networksAdd.networks[0].id }
+    });
+    let shimmedBytecode = shimBytecode(Migrations.bytecode);
 
-    variables = [{
-      address: address,
-      network: {
-        id: addNetworkResult.networksAdd.networks[0].id
-      },
-      contract: {
-        id:  generateId({
-          name: Migrations.contractName,
-          abi: { json: JSON.stringify(Migrations.abi) } ,
-          sourceContract: { index: 0 } ,
-          compilation: { id:  '0x7f91bdeb02ae5fd772f829f41face7250ce9eada560e3e7fa7ed791c40d926bd' }
-        })
-      },
-      creation: {
-        transactionHash: Migrations.networks['5777'].transactionHash,
-        constructor: {
-          createBytecode: {
-            bytecode: {
-              id: generateId(shimmedBytecode)
+    variables = [
+      {
+        address: address,
+        network: {
+          id: addNetworkResult.networksAdd.networks[0].id
+        },
+        contract: {
+          id: generateId({
+            name: Migrations.contractName,
+            abi: { json: JSON.stringify(Migrations.abi) },
+            sourceContract: { index: 0 },
+            compilation: {
+              id:
+                "0x7f91bdeb02ae5fd772f829f41face7250ce9eada560e3e7fa7ed791c40d926bd"
+            }
+          })
+        },
+        creation: {
+          transactionHash: Migrations.networks["5777"].transactionHash,
+          constructor: {
+            createBytecode: {
+              bytecode: {
+                id: generateId(shimmedBytecode)
+              }
             }
           }
         }
       }
-    }];
+    ];
   });
 
   test("can be added", async () => {
-    const addContractInstancesResult = await wsClient.execute(AddContractInstances, { contractInstances: variables });
+    const addContractInstancesResult = await wsClient.execute(
+      AddContractInstances,
+      { contractInstances: variables }
+    );
     expect(addContractInstancesResult).toHaveProperty("contractInstancesAdd");
 
     const { contractInstancesAdd } = addContractInstancesResult;
@@ -67,11 +78,13 @@
 
     const { networkId } = network;
     expect(networkId).toEqual(Object.keys(Migrations.networks)[0]);
-
   });
 
-  test("can be queried", async() => {
-    const getContractInstanceResult = await wsClient.execute(GetContractInstance, { id: expectedId });
+  test("can be queried", async () => {
+    const getContractInstanceResult = await wsClient.execute(
+      GetContractInstance,
+      { id: expectedId }
+    );
 
     expect(getContractInstanceResult).toHaveProperty("contractInstance");
 
@@ -83,11 +96,16 @@
     expect(address).toEqual(Object.values(Migrations.networks)[0]["address"]);
 
     const { networkId } = network;
-    expect(networkId).toEqual(addNetworkResult.networksAdd.networks[0].networkId);
+    expect(networkId).toEqual(
+      addNetworkResult.networksAdd.networks[0].networkId
+    );
   });
 
-  test("can retrieve all contractInstances", async() => {
-    const getAllContractInstancesResult = await wsClient.execute(GetAllContractInstances, {});
+  test("can retrieve all contractInstances", async () => {
+    const getAllContractInstancesResult = await wsClient.execute(
+      GetAllContractInstances,
+      {}
+    );
 
     expect(getAllContractInstancesResult).toHaveProperty("contractInstances");
 
@@ -106,5 +124,4 @@
 
     expect(firstContractInstance).toHaveProperty("contract");
   });
-
 });