--- conflicted
+++ resolved
@@ -1,16 +1,9 @@
 {
   "name": "@truffle/debug-utils",
-<<<<<<< HEAD
-  "version": "1.0.20-alphaTez.0",
-  "description": "Integration utils for truffle/debugger",
-  "dependencies": {
-    "@truffle/codec": "^3.0.13-alphaTez.0",
-=======
   "version": "1.0.21-alphaTez.0",
   "description": "Integration utils for truffle/debugger",
   "dependencies": {
     "@truffle/codec": "^3.0.14-alphaTez.0",
->>>>>>> 0bb676b3
     "@trufflesuite/chromafi": "^2.1.1",
     "async": "2.6.1",
     "chalk": "^2.4.2",
