--- conflicted
+++ resolved
@@ -42,18 +42,6 @@
    * specified on each source and contract, but please don't actually do that.
    */
   compiler?: Compiler.CompilerVersion;
-<<<<<<< HEAD
-=======
-  /**
-   * A flag intended for internal use to indicate that this compilation is not
-   * part of the user's Truffle project but rather is compiled from
-   * temporarily-downloaded external sources.  This flag was only originally
-   * intended to be used for Solidity or Yul, hence the name; but it should be
-   * OK to set this for externally-downloaded sources regardless of their
-   * language.
-   */
-  externalSolidity?: boolean;
->>>>>>> bb99915d
 }
 
 /**
