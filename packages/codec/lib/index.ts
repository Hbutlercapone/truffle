--- conflicted
+++ resolved
@@ -16,7 +16,6 @@
 import * as Format from "@truffle/codec/format";
 export {
   /**
-<<<<<<< HEAD
 # Codec Output Format
 
 ## Module information
@@ -152,6 +151,12 @@
 of reference type.  Thus, these decode to an error
 (`IndexedReferenceTypeError`, which see) rather than to a value.
 
+Thirdly, objects with encoded length fields larger than what fits in a
+JavaScript safe integer, or pointed to by pointers with values larger than
+what fits in a JavaScript safe integer, will decode to errors, even if they
+may technically be legal.  Such cases are impractical to handle and should
+never come up in real use so we decode them to errors.
+
 Finally, except when decoding events, we do not return an error if the pointers
 in an ABI-encoded array or tuple are arranged in a nonstandard way, or if
 strings or bytestrings are incorrectly padded, because it is not worth the
@@ -170,165 +175,6 @@
 for technical reasons we can't guarantee we can determine.
 
 @category Data
-=======
-   * # Codec Output Format
-   *
-   * ## Module information
-   *
-   * This module primarily defines TypeScript types for the output format
-   * used in results provided by packages
-   * `@truffle/decoder@^5.0.0` and `@truffle/codec@^0.1.0`.
-   *
-   * See below for complete listing or continue reading
-   * [Format information](#format-information) to learn about this format.
-   *
-   * ### How to import
-   *
-   * Import either as part of Codec or by itself:
-   *
-   * ```typescript
-   * // when importing entire Codec, use Codec.Format.*:
-   * import * as Codec from "@truffle/codec";
-   *
-   * // or import Format directly:
-   * import { Format } from "@truffle/codec";
-   * ```
-   *
-   * ![Example struct decoding](media://example-struct-decoding.png)
-   *
-   * ## Format information
-   *
-   * This format is intended for use in smart contract and dapp development
-   * tools and libraries, and for use in display contexts, such as when
-   * building on-screen components to show transaction and smart contract
-   * state information.
-   *
-   * This format seeks to provide an exhaustive schema for JavaScript
-   * objects to encode **lossless**, **machine-readable** representations of
-   * all possible Solidity and ABI data types and all possible values of those
-   * types.
-   *
-   * This format targets types and values understood by the
-   * [Solidity programming language](https://solidity.readthedocs.io) and
-   * the [Contract ABI specification](https://solidity.readthedocs.io/en/v0.5.3/abi-spec.html),
-   * within the context of the [Ethereum Virtual Machine](https://ethereum.github.io/yellowpaper/paper.pdf)
-   * (EVM) and in raw data for transactions and logs according to the
-   * [Ethereum JSON RPC](https://github.com/ethereum/wiki/wiki/JSON-RPC).
-   *
-   * Objects in this format may be deeply nested and/or contain circular
-   * dependencies. As such, **do not** serialize objects in this format or
-   * otherwise attempt to display them in full without considering potential
-   * risk. **Objects in this format are for the machine to read, not humans!**
-   * This module provides utilities for inspecting objects in this format,
-   * including the **safe** [[Format.Utils.Inspect.ResultInspector]] wrapper
-   * (for [util.inspect](https://nodejs.org/api/util.html#util_util_inspect_object_options)),
-   * and the **unsafe** [[Format.Utils.Inspect.nativize]] function. For more
-   * information, please see the documentation for those utilities.
-   *
-   * ### Specification
-   *
-   * Individual decoded values are represented by objects of the type
-   * [[Format.Values.Result]], which contain the following fields:
-   *   1. `type`: This is a [[Format.Types.Type|`Type`]] object describing the value's
-   *     type.  Each `Type` has a `typeClass` field describing the overall broad type,
-   *     such as `"uint"` or `"bytes"`, together with additional information that gives
-   *     the specific type.  For full detail, see [[Format.Types]].
-   *
-   *   2. `kind`: This is either `"value"`, in which case the `Result` is a
-   *     [[Format.Values.Value|`Value`]], or `"error"`, in which case the `Result` is an
-   *     [[Format.Errors.ErrorResult|`ErrorResult`]].  In the former case, there will be
-   *     a `value` field containin the decoded value.  In the latter case, there will be
-   *     an `error` field indicating what went wrong.  *Warning*: When decoding a
-   *     complex type, such as an array, mapping, or array, getting a kind of `"value"`
-   *     does not necessarily mean the individual elements were decoded successfully.
-   *     Even if the `Result` for the array (mapping, struct) as a whole has kind
-   *     `"value"`, the elements might still have kind `"error"`.
-   *
-   *   3. `value`: As mentioned, this is included when `kind` is equal to `"value"`.
-   *     It contains information about the actual decoded value.  See
-   *     [[Format.Values|`Format.Values`]] for more information.
-   *
-   *   4. `error`: The alternative to `value`.  Generally includes information about
-   *     the raw data that led to the error.  See [[Format.Errors|`Format.Errors`]] for
-   *     more information.
-   *
-   *   5. `reference`: This field is a debugger-only feature and does not
-   *      apply to results returned by  @truffle/decoder, so it won't be documented here.
-   *
-   * ### Values vs. errors
-   *
-   * It's worth taking a moment here to answer the question: What counts as a value,
-   * and what counts as an error?
-   *
-   * In general, the answer is that anything that can be generated via Solidity
-   * alone (i.e. no assembly), with correctly-encoded inputs, and without making use
-   * of compiler bugs, is a value, not an error.  That means that, for instance, the
-   * following things are values, not errors:
-   *   - A variable of contract type whose address does not actually hold a
-   *     contract of that type;
-   *   - An external function pointer that does not correspond to a valid
-   *     function;
-   *   - A string containing invalid UTF-8;
-   *   - ..., etc.
-   *
-   * By contrast, the following *are* errors:
-   *   - A `bool` which is neither `false` (0) nor `true` (1);
-   *   - An `enum` which is out of range;
-   *   - ..., etc.
-   *
-   * (You may be wondering about the enum case here, because if you go sufficiently
-   * far back, to Solidity 0.4.4 or earlier, it *was* possible to generate
-   * out-of-range enums without resorting to assembly or compiler bugs.  However,
-   * enums are only supported in full mode, which only supports 0.4.9 and later, so
-   * we consider out-of-range enums an error.  There are also additional technical
-   * reasons why supporting out-of-range enums as a value would be difficult.)
-   *
-   * There are three special cases here that are likely worthy of note.
-   *
-   * Firstly, internal function pointers currently can't be meaningfully
-   * decoded via @truffle/decoder.  However, they decode to a bare-bones value,
-   * not an error, as it is (in a sense) our own fault that we can't decode
-   * these, so it doesn't make sense to report an error, which would mean that
-   * something is wrong with the encoded data itself.  This value that it
-   * decodes to will give the program counter values it corresponds to, but
-   * will not include the function name or defining class, as @truffle/decoder
-   * is not presently capable of that.  For now, full decoding of internal
-   * function pointers remains a debugger-only feature.
-   *
-   * (When using the debugger, an invalid internal function pointer will decode to an
-   * error.  However, when using @truffle/decoder, we have no way of discerning whether
-   * the pointer is valid or not, so internal function pointers will always decode to
-   * a value, if an uninformative one.)
-   *
-   * Secondly, when decoding events, it is impossible to decode indexed parameters
-   * of reference type.  Thus, these decode to an error
-   * (`IndexedReferenceTypeError`, which see) rather than to a value.
-   *
-   * Thirdly, objects with encoded length fields larger than what fits in a
-   * JavaScript safe integer, or pointed to by pointers with values larger than
-   * what fits in a JavaScript safe integer, will decode to errors, even if they
-   * may technically be legal.  Such cases are impractical to handle and should
-   * never come up in real use so we decode them to errors.
-   *
-   * Finally, except when decoding events, we do not return an error if the pointers
-   * in an ABI-encoded array or tuple are arranged in a nonstandard way, or if
-   * strings or bytestrings are incorrectly padded, because it is not worth the
-   * trouble to detect these conditions.
-   *
-   *
-   * ## Notes on this documentation
-   *
-   * Most of this doesn't have explanatory documentation
-   * because it's largely self-explanatory, but particularly
-   * non-obvious parts have been documented for clarity.
-   *
-   * A note on optional fields: A number of types or values
-   * have optional fields.  These contain helpful
-   * but non-essential information, or information which
-   * for technical reasons we can't guarantee we can determine.
-   *
-   * @category Data
->>>>>>> 623a84a9
    */
   Format
 };
