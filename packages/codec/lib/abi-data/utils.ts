--- conflicted
+++ resolved
@@ -21,13 +21,8 @@
   payable: false
 };
 
-<<<<<<< HEAD
-export function schemaAbiToAbi(abiLoose: SchemaAbi): Abi.Abi {
-  return abiLoose.map(entry =>
-=======
 export function schemaAbiToAbi(abiLoose: SchemaAbi | Abi.Abi): Abi.Abi {
   return (abiLoose as SchemaAbi).map(entry =>
->>>>>>> 37c9fd5b
     entry.type
       ? <Abi.AbiEntry>entry
       : <Abi.AbiEntry>{ type: "function", ...entry }
