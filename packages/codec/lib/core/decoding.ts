--- conflicted
+++ resolved
@@ -1,31 +1,6 @@
 import debugModule from "debug";
 const debug = debugModule("codec:core:decoding");
 
-<<<<<<< HEAD
-import { AstDefinition } from "../types/ast";
-import * as CodecUtils from "../utils";
-import { MakeType, abifyType, abifyResult } from "../utils";
-import { Types, Values } from "../format";
-import * as AbiTypes from "../types/abi";
-import * as Pointer from "../types/pointer";
-import { EvmInfo } from "../types/evm";
-import { StopDecodingError } from "../decode/errors";
-import { DecoderRequest } from "../types/request";
-import {
-  CalldataAllocation,
-  EventAllocation,
-  EventArgumentAllocation
-} from "../types/allocation";
-import {
-  CalldataDecoding,
-  LogDecoding,
-  AbiArgument,
-  DecodingMode
-} from "../types/decoding";
-import { encodeAbi, encodeTupleAbi } from "../encode/abi";
-import read from "../read";
-import decode from "../decode";
-=======
 import { AstDefinition } from "@truffle/codec/types/ast";
 import * as CodecUtils from "@truffle/codec/utils";
 import { MakeType, abifyType, abifyResult } from "@truffle/codec/utils";
@@ -35,12 +10,20 @@
 import { EvmInfo } from "@truffle/codec/types/evm";
 import { StopDecodingError } from "@truffle/codec/decode/errors";
 import { DecoderRequest } from "@truffle/codec/types/request";
-import { CalldataAllocation, EventAllocation, EventArgumentAllocation } from "@truffle/codec/types/allocation";
-import { CalldataDecoding, LogDecoding, AbiArgument, DecodingMode } from "@truffle/codec/types/decoding";
+import {
+  CalldataAllocation,
+  EventAllocation,
+  EventArgumentAllocation
+} from "@truffle/codec/types/allocation";
+import {
+  CalldataDecoding,
+  LogDecoding,
+  AbiArgument,
+  DecodingMode
+} from "@truffle/codec/types/decoding";
 import { encodeAbi, encodeTupleAbi } from "@truffle/codec/encode/abi";
 import read from "@truffle/codec/read";
 import decode from "@truffle/codec/decode";
->>>>>>> dccdaa1c
 
 export function* decodeVariable(
   definition: AstDefinition,
