import debugModule from "debug";
const debug = debugModule("codec:format:types");

//type objects for Solidity types
//these will just be defined as interfaces; there's not any particular need for
//classes here (at least for now)

//Note: This is NOT intended to represent every possible type representable by
//a Solidity type identifier!  Only possible types the decoder might need to
//output, not all possible values.

//NOTE: not all of these optional fields are actually implemented. Some are
//just intended for the future.
//ALSO NOTE: IDs are strings even though they're currently numeric because
//that might change in the future.

import BN from "bn.js";
<<<<<<< HEAD
import * as Ast from "@truffle/codec/types/ast";

=======
import { ContractKind, Location, Mutability } from "@truffle/codec/common";

/**
 * Object representing a type
 *
 * @Category General categories
 */
>>>>>>> ef57c774
export type Type =
  | UintType
  | IntType
  | BoolType
  | BytesType
  | AddressType
  | FixedType
  | UfixedType
  | StringType
  | ArrayType
  | MappingType
  | FunctionType
  | StructType
  | EnumType
  | ContractType
  | MagicType
<<<<<<< HEAD
  | TupleType;

=======
  | TypeType
  | TupleType;

/**
 * Type of an unsigned integer
 *
 * @Category Elementary types
 */
>>>>>>> ef57c774
export interface UintType {
  typeClass: "uint";
  bits: number;
  typeHint?: string;
}

/**
 * Type of a signed integer
 *
 * @Category Elementary types
 */
export interface IntType {
  typeClass: "int";
  bits: number;
  typeHint?: string;
}

/**
 * Type of a boolean
 *
 * @Category Elementary types
 */
export interface BoolType {
  typeClass: "bool";
  typeHint?: string;
}

/**
 * Type of a bytestring (static or dynamic)
 *
 * @Category Elementary types
 */
export type BytesType = BytesTypeStatic | BytesTypeDynamic;

/**
 * Type of a static-length bytestring
 *
 * @Category Elementary types
 */
export interface BytesTypeStatic {
  typeClass: "bytes";
  kind: "static";
  length: number;
  typeHint?: string;
}

/**
 * Type of a dynamic-length bytestring
 *
 * @Category Elementary types
 */
export interface BytesTypeDynamic {
  typeClass: "bytes";
  kind: "dynamic";
  location?: Location;
  typeHint?: string;
}

/**
 * Type of an address
 *
 * @Category Elementary types
 */
export type AddressType = AddressTypeSpecific | AddressTypeGeneral;

/**
 * Type of an address (with payability specified)
 *
 * @Category Elementary types
 */
export interface AddressTypeSpecific {
  typeClass: "address";
  kind: "specific";
  payable: boolean;
}

/**
 * Type of an address (with payability unspecified)
 *
 * @Category Elementary types
 */
export interface AddressTypeGeneral {
  typeClass: "address";
  kind: "general";
  typeHint?: string;
}

/**
 * Type of a string
 *
 * @Category Elementary types
 */
export interface StringType {
  typeClass: "string";
  location?: Location;
  typeHint?: string;
}

/**
 * Type of a signed fixed-point number
 *
 * @Category Elementary types
 */
export interface FixedType {
  typeClass: "fixed";
  bits: number;
  places: number;
  typeHint?: string;
}

/**
 * Type of an unsigned fixed-point number
 *
 * @Category Elementary types
 */
export interface UfixedType {
  typeClass: "ufixed";
  bits: number;
  places: number;
  typeHint?: string;
}

/**
 * Type of an array
 *
 * @Category Container types
 */
export type ArrayType = ArrayTypeStatic | ArrayTypeDynamic;

/**
 * Type of a static-length array
 *
 * @Category Container types
 */
export interface ArrayTypeStatic {
  typeClass: "array";
  kind: "static";
  baseType: Type;
  length: BN;
  location?: Location;
  typeHint?: string;
}

/**
 * Type of a dynamic-length array
 *
 * @Category Container types
 */
export interface ArrayTypeDynamic {
  typeClass: "array";
  kind: "dynamic";
  baseType: Type;
  location?: Location;
  typeHint?: string;
}

<<<<<<< HEAD
=======
/**
 * Type of an elementary value
 *
 * @Category General categories
 */
>>>>>>> ef57c774
export type ElementaryType =
  | UintType
  | IntType
  | BoolType
  | BytesType
  | FixedType
  | UfixedType
  | AddressType
  | StringType;

<<<<<<< HEAD
=======
/**
 * Type of a mapping
 *
 * @Category Container types
 */
>>>>>>> ef57c774
export interface MappingType {
  typeClass: "mapping";
  keyType: ElementaryType;
  valueType: Type;
  location?: "storage";
}

/**
 * Type of a function pointer (internal or external)
 *
 * @Category Function types
 */
export type FunctionType = FunctionInternalType | FunctionExternalType;

/**
 * Type of an internal function pointer
 *
 * @Category Function types
 */
export interface FunctionInternalType {
  typeClass: "function";
  visibility: "internal";
  mutability: Mutability;
  inputParameterTypes: Type[];
  outputParameterTypes: Type[];
  //we do not presently support bound functions
}

<<<<<<< HEAD
=======
/**
 * Type of an external function pointer
 *
 * @Category Function types
 */
>>>>>>> ef57c774
export type FunctionExternalType =
  | FunctionExternalTypeSpecific
  | FunctionExternalTypeGeneral;

<<<<<<< HEAD
=======
/**
 * Type of an external function pointer (full Solidity type)
 *
 * @Category Function types
 */
>>>>>>> ef57c774
export interface FunctionExternalTypeSpecific {
  typeClass: "function";
  visibility: "external";
  kind: "specific";
  mutability: Mutability;
  inputParameterTypes: Type[];
  outputParameterTypes: Type[];
  //we do not presently support bound functions
}

/**
 * Type of an external function pointer (general ABI type)
 *
 * @Category Function types
 */
export interface FunctionExternalTypeGeneral {
  typeClass: "function";
  visibility: "external";
  kind: "general";
  //we do not presently support bound functions
  typeHint?: string;
}

/**
 * Types defined inside contracts
 *
 * @Category General categories
 */
export type ContractDefinedType = StructTypeLocal | EnumTypeLocal;
<<<<<<< HEAD
=======
/**
 * User-defined types
 *
 * @Category General categories
 */
>>>>>>> ef57c774
export type UserDefinedType =
  | ContractDefinedType
  | ContractTypeNative
  | StructTypeGlobal
  | EnumTypeGlobal;

<<<<<<< HEAD
=======
/**
 * Type of a struct
 *
 * Structs may be local (defined in a contract) or global (defined outside of any contract);
 * the latter will be introduced in Solidity 0.6.x
 *
 * @Category Container types
 */
>>>>>>> ef57c774
export type StructType = StructTypeLocal | StructTypeGlobal;

export interface NameTypePair {
  name: string;
  type: Type;
}

/**
 * Local structs (defined in contracts)
 *
 * @Category Container types
 */
export interface StructTypeLocal {
  typeClass: "struct";
  kind: "local";
  /**
   * Internal ID.  Format may change in future.
   */
  id: string;
  typeName: string;
  definingContractName: string;
  definingContract?: ContractTypeNative;
  /**
   * these must be in order
   */
  memberTypes?: NameTypePair[];
  location?: Location;
}

/**
 * Global structs (coming in 0.6.x)
 *
 * @Category Container types
 */
export interface StructTypeGlobal {
  typeClass: "struct";
  kind: "global";
  /**
   * Internal ID.  Format may change in future.
   */
  id: string;
  typeName: string;
  /**
   * these must be in order
   */
  memberTypes?: NameTypePair[];
  location?: Location;
}

export interface OptionallyNamedType {
  name?: string;
  type: Type;
}

/**
 * Type of a tuple (for use in ABI)
 *
 * @Category Container types
 */
export interface TupleType {
  typeClass: "tuple";
  memberTypes: OptionallyNamedType[];
  typeHint?: string;
}

/**
 * Type of an enum
 *
 * Enums may be local (defined in a contract) or global (defined outside of any contract);
 * the latter will be introduced in Solidity 0.6.x
 *
 * @Category Other user-defined types
 */
export type EnumType = EnumTypeLocal | EnumTypeGlobal;

/**
 * Local enum (defined in a contract)
 *
 * @Category Other user-defined types
 */
export interface EnumTypeLocal {
  typeClass: "enum";
  kind: "local";
  /**
   * Internal ID.  Format may change in future.
   */
  id: string;
  typeName: string;
  definingContractName: string;
  definingContract?: ContractTypeNative;
  /**
   * these must be in order
   */
  options?: string[];
}

/**
 * Global enum (coming in 0.6.x)
 *
 * @Category Other user-defined types
 */
export interface EnumTypeGlobal {
  typeClass: "enum";
  kind: "global";
  /**
   * Internal ID.  Format may change in future.
   */
  id: string;
  typeName: string;
  /**
   * these must be in order
   */
  options?: string[];
}

/**
 * Type of a contract; used not just for actual values but wherever a contract type
 * is needed
 *
 * Contract types may be native (has Solidity info) or foreign (lacking Solidity info).
 *
 * @Category Other user-defined types
 */
export type ContractType = ContractTypeNative | ContractTypeForeign;

/**
 * Type of a contract with full Solidity info -- may be used for actual variables
 *
 * @Category Other user-defined types
 */
export interface ContractTypeNative {
  typeClass: "contract";
  kind: "native";
  /**
   * Internal ID.  Format may change in future.
   */
  id: string;
  typeName: string;
  contractKind?: ContractKind;
  /**
   * Indicates whether contract has payable fallback function
   */
  payable?: boolean; //will be useful in the future
  //may have more optional members defined later, but I'll leave these out for
  //now
}

/**
 * Type of a contract w/o full Solidity info -- not used for actual variables
 *
 * @Category Other user-defined types
 */
export interface ContractTypeForeign {
  typeClass: "contract";
  kind: "foreign";
  typeName: string;
  contractKind?: ContractKind;
  /**
   * Indicates whether contract has payable fallback function
   */
  payable?: boolean; //will be useful in the future
  //may have more optional members defined later, but I'll leave these out for
  //now
}

export type MagicVariableName = "message" | "block" | "transaction";

/**
 * Type of a magic variable
 *
 * @Category Special container types (debugger-only)
 */
export interface MagicType {
  typeClass: "magic";
  variable: MagicVariableName;
  //really, I could do this as a tagged union, but I don't see a reason to
  //introduce such complexity here, especially as this type is basically just
  //for the debugger
  memberTypes?: {
    [field: string]: Type;
  };
  //may have more optional fields defined in the future
}

<<<<<<< HEAD
=======
/**
 * Type of a type!  This is currently only used for contract types, but
 * may expand in the future.
 * @Category Special container types (debugger-only)
 */
export interface TypeType {
  typeClass: "type";
  type: ContractTypeNative;
  /**
   * these must be in order, and must only include
   * **non-inherited** state variables
   */
  stateVariableTypes?: NameTypePair[];
}

/**
 * Reference types
 *
 * @Category General categories
 */
>>>>>>> ef57c774
export type ReferenceType =
  | ArrayType
  | MappingType
  | StructType
  | StringType
  | BytesTypeDynamic;

export interface TypesById {
  [id: string]: UserDefinedType;
<<<<<<< HEAD
=======
}

function isUserDefinedType(anyType: Type): anyType is UserDefinedType {
  const userDefinedTypes = ["contract", "enum", "struct"];
  return userDefinedTypes.includes(anyType.typeClass);
}

export function isReferenceType(anyType: Type): anyType is ReferenceType {
  const alwaysReferenceTypes = ["array", "mapping", "struct", "string"];
  if (alwaysReferenceTypes.includes(anyType.typeClass)) {
    return true;
  } else if (anyType.typeClass === "bytes") {
    return anyType.kind === "dynamic";
  } else {
    return false;
  }
}

//one could define a counterpart function that stripped all unnecessary information
//from the type object, but at the moment I see no need for that
export function fullType(basicType: Type, userDefinedTypes: TypesById): Type {
  if (!isUserDefinedType(basicType)) {
    return basicType;
  }
  let id = basicType.id;
  let storedType = userDefinedTypes[id];
  if (!storedType) {
    return basicType;
  }
  let returnType: Type = { ...basicType, ...storedType };
  if (isReferenceType(basicType) && basicType.location !== undefined) {
    returnType = specifyLocation(returnType, basicType.location);
  }
  return returnType;
}

//the location argument here always forces, so passing undefined *will* force undefined
export function specifyLocation(
  dataType: Type,
  location: Location | undefined
): Type {
  if (isReferenceType(dataType)) {
    switch (dataType.typeClass) {
      case "string":
      case "bytes":
        return { ...dataType, location };
      case "array":
        return {
          ...dataType,
          location,
          baseType: specifyLocation(dataType.baseType, location)
        };
      case "mapping":
        let newLocation =
          location === "storage" ? ("storage" as "storage") : undefined;
        return {
          ...dataType,
          location: newLocation,
          valueType: specifyLocation(dataType.valueType, newLocation)
        };
      case "struct":
        let returnType = { ...dataType, location };
        if (returnType.memberTypes) {
          returnType.memberTypes = returnType.memberTypes.map(
            ({ name: memberName, type: memberType }) => ({
              name: memberName,
              type: specifyLocation(memberType, location)
            })
          );
        }
        return returnType;
    }
  } else {
    return dataType;
  }
}

//NOTE: the following two functions might not be exactly right for weird internal stuff,
//or for ABI-only stuff.  (E.g. for internal stuff sometimes it records whether things
//are pointers or not??  we don't track that so we can't recreate that)
//But what can you do.

export function typeString(dataType: Type): string {
  let baseString = typeStringWithoutLocation(dataType);
  if (isReferenceType(dataType) && dataType.location) {
    return baseString + " " + dataType.location;
  } else {
    return baseString;
  }
}

export function typeStringWithoutLocation(dataType: Type): string {
  switch (dataType.typeClass) {
    case "uint":
      return dataType.typeHint || `uint${dataType.bits}`;
    case "int":
      return dataType.typeHint || `int${dataType.bits}`;
    case "bool":
      return dataType.typeHint || "bool";
    case "bytes":
      if (dataType.typeHint) {
        return dataType.typeHint;
      }
      switch (dataType.kind) {
        case "dynamic":
          return "bytes";
        case "static":
          return `bytes${dataType.length}`;
      }
    case "address":
      switch (dataType.kind) {
        case "general":
          return dataType.typeHint || "address"; //I guess?
        case "specific":
          return dataType.payable ? "address payable" : "address";
      }
    case "string":
      return dataType.typeHint || "string";
    case "fixed":
      return dataType.typeHint || `fixed${dataType.bits}x${dataType.places}`;
    case "ufixed":
      return dataType.typeHint || `ufixed${dataType.bits}x${dataType.places}`;
    case "array":
      if (dataType.typeHint) {
        return dataType.typeHint;
      }
      switch (dataType.kind) {
        case "dynamic":
          return `${typeStringWithoutLocation(dataType.baseType)}[]`;
        case "static":
          return `${typeStringWithoutLocation(dataType.baseType)}[${
            dataType.length
          }]`;
      }
    case "mapping":
      return `mapping(${typeStringWithoutLocation(
        dataType.keyType
      )} => ${typeStringWithoutLocation(dataType.valueType)})`;
    case "struct":
    case "enum":
      //combining these cases for simplicity
      switch (dataType.kind) {
        case "local":
          return `${dataType.typeClass} ${dataType.definingContractName}.${
            dataType.typeName
          }`;
        case "global": //WARNING, SPECULATIVE
          return `${dataType.typeClass} ${dataType.typeName}`;
      }
    case "tuple":
      return (
        dataType.typeHint ||
        "tuple(" +
          dataType.memberTypes
            .map(memberType => typeString(memberType.type))
            .join(",") +
          ")"
      ); //note that we do include location and do not put spaces
    case "contract":
      return dataType.contractKind + " " + dataType.typeName;
    case "magic":
      //no, this is not transposed!
      const variableNames = {
        message: "msg",
        transaction: "tx",
        block: "block"
      };
      return variableNames[dataType.variable];
    case "function":
      let visibilityString: string;
      switch (dataType.visibility) {
        case "external":
          if (dataType.kind === "general") {
            if (dataType.typeHint) {
              return dataType.typeHint;
            } else {
              return "function external"; //I guess???
            }
          }
          visibilityString = " external"; //note the deliberate space!
          break;
        case "internal":
          visibilityString = "";
          break;
      }
      let mutabilityString =
        dataType.mutability === "nonpayable" ? " " + dataType.mutability : ""; //again, note the deliberate space
      let inputList = dataType.inputParameterTypes.map(typeString).join(","); //note that we do include location, and do not put spaces
      let outputList = dataType.outputParameterTypes.map(typeString).join(",");
      let inputString = `function(${inputList})`;
      let outputString = outputList === "" ? "" : ` returns (${outputList})`; //again, note the deliberate space
      return inputString + mutabilityString + visibilityString + outputString;
  }
}

export function isContractDefinedType(
  anyType: Type
): anyType is ContractDefinedType {
  const contractDefinedTypes = ["enum", "struct"];
  return contractDefinedTypes.includes(anyType.typeClass);
>>>>>>> ef57c774
}<|MERGE_RESOLUTION|>--- conflicted
+++ resolved
@@ -15,10 +15,6 @@
 //that might change in the future.
 
 import BN from "bn.js";
-<<<<<<< HEAD
-import * as Ast from "@truffle/codec/types/ast";
-
-=======
 import { ContractKind, Location, Mutability } from "@truffle/codec/common";
 
 /**
@@ -26,7 +22,6 @@
  *
  * @Category General categories
  */
->>>>>>> ef57c774
 export type Type =
   | UintType
   | IntType
@@ -43,10 +38,6 @@
   | EnumType
   | ContractType
   | MagicType
-<<<<<<< HEAD
-  | TupleType;
-
-=======
   | TypeType
   | TupleType;
 
@@ -55,7 +46,6 @@
  *
  * @Category Elementary types
  */
->>>>>>> ef57c774
 export interface UintType {
   typeClass: "uint";
   bits: number;
@@ -212,14 +202,11 @@
   typeHint?: string;
 }
 
-<<<<<<< HEAD
-=======
 /**
  * Type of an elementary value
  *
  * @Category General categories
  */
->>>>>>> ef57c774
 export type ElementaryType =
   | UintType
   | IntType
@@ -230,14 +217,11 @@
   | AddressType
   | StringType;
 
-<<<<<<< HEAD
-=======
 /**
  * Type of a mapping
  *
  * @Category Container types
  */
->>>>>>> ef57c774
 export interface MappingType {
   typeClass: "mapping";
   keyType: ElementaryType;
@@ -266,26 +250,20 @@
   //we do not presently support bound functions
 }
 
-<<<<<<< HEAD
-=======
 /**
  * Type of an external function pointer
  *
  * @Category Function types
  */
->>>>>>> ef57c774
 export type FunctionExternalType =
   | FunctionExternalTypeSpecific
   | FunctionExternalTypeGeneral;
 
-<<<<<<< HEAD
-=======
 /**
  * Type of an external function pointer (full Solidity type)
  *
  * @Category Function types
  */
->>>>>>> ef57c774
 export interface FunctionExternalTypeSpecific {
   typeClass: "function";
   visibility: "external";
@@ -315,22 +293,17 @@
  * @Category General categories
  */
 export type ContractDefinedType = StructTypeLocal | EnumTypeLocal;
-<<<<<<< HEAD
-=======
 /**
  * User-defined types
  *
  * @Category General categories
  */
->>>>>>> ef57c774
 export type UserDefinedType =
   | ContractDefinedType
   | ContractTypeNative
   | StructTypeGlobal
   | EnumTypeGlobal;
 
-<<<<<<< HEAD
-=======
 /**
  * Type of a struct
  *
@@ -339,7 +312,6 @@
  *
  * @Category Container types
  */
->>>>>>> ef57c774
 export type StructType = StructTypeLocal | StructTypeGlobal;
 
 export interface NameTypePair {
@@ -524,8 +496,6 @@
   //may have more optional fields defined in the future
 }
 
-<<<<<<< HEAD
-=======
 /**
  * Type of a type!  This is currently only used for contract types, but
  * may expand in the future.
@@ -546,7 +516,6 @@
  *
  * @Category General categories
  */
->>>>>>> ef57c774
 export type ReferenceType =
   | ArrayType
   | MappingType
@@ -556,8 +525,6 @@
 
 export interface TypesById {
   [id: string]: UserDefinedType;
-<<<<<<< HEAD
-=======
 }
 
 function isUserDefinedType(anyType: Type): anyType is UserDefinedType {
@@ -758,5 +725,4 @@
 ): anyType is ContractDefinedType {
   const contractDefinedTypes = ["enum", "struct"];
   return contractDefinedTypes.includes(anyType.typeClass);
->>>>>>> ef57c774
 }