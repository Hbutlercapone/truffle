--- conflicted
+++ resolved
@@ -1,10 +1,6 @@
 {
   "name": "@truffle/codec",
-<<<<<<< HEAD
-  "version": "0.4.5-tezos.0",
-=======
   "version": "0.5.0",
->>>>>>> 7e6e741f
   "description": "Library for encoding and decoding smart contract data",
   "main": "dist/lib/index.js",
   "types": "dist/lib/index.d.ts",
@@ -38,11 +34,7 @@
   },
   "devDependencies": {
     "@gnd/typedoc": "0.15.0-0",
-<<<<<<< HEAD
     "@truffle/contract-schema": "^3.2.0-tezos.0",
-=======
-    "@truffle/contract-schema": "^3.1.0",
->>>>>>> 7e6e741f
     "@trufflesuite/typedoc-default-themes": "^0.6.1",
     "@types/big.js": "^4.0.5",
     "@types/bn.js": "^4.11.2",
