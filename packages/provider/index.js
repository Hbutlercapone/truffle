const debug = require("debug")("provider");
const Web3 = require("web3");
const wrapper = require("./wrapper");
const DEFAULT_NETWORK_CHECK_TIMEOUT = 5000;

module.exports = {
  wrap: function(provider, options) {
    return wrapper.wrap(provider, options);
  },

  create: function(options) {
    const provider = this.getProvider(options);
    return this.wrap(provider, options);
  },

  getProvider: function(options) {
    let provider;
    if (options.provider && typeof options.provider === "function") {
      provider = options.provider();
    } else if (options.provider) {
      provider = options.provider;
    } else if (options.websockets) {
      provider = new Web3.providers.WebsocketProvider(
        "ws://" + options.host + ":" + options.port
      );
    } else {
      provider = new Web3.providers.HttpProvider(
        `http://${options.host}:${options.port}`,
        { keepAlive: false }
      );
    }
    return provider;
  },

<<<<<<< HEAD
  testConnection: function(web3, interfaceAdapter) {
=======
  testConnection: function(options) {
    let networkCheckTimeout, networkType;
    const { networks, network } = options;
    if (networks && networks[network]) {
      networkCheckTimeout =
        networks[network].networkCheckTimeout || DEFAULT_NETWORK_CHECK_TIMEOUT;
      networkType = networks[network].type;
    } else {
      networkCheckTimeout = DEFAULT_NETWORK_CHECK_TIMEOUT;
    }
    const provider = this.getProvider(options);
    const web3 = new Web3Shim({ provider, networkType });
    const interfaceAdapter = new InterfaceAdapter({ provider, networkType });
>>>>>>> 18f422dc
    return new Promise((resolve, reject) => {
      const noResponseFromNetworkCall = setTimeout(() => {
        const errorMessage =
          "There was a timeout while attempting to connect to the network." +
          "\n       Check to see that your provider is valid.\n       If you " +
          "have a slow internet connection, try configuring a longer " +
          "timeout in your Truffle config. Use the " +
          "networks[networkName].networkCheckTimeout property to do this.";
        throw new Error(errorMessage);
      }, networkCheckTimeout);
      web3.eth
        .getBlockNumber()
        .then(() => {
          clearTimeout(noResponseFromNetworkCall);
          resolve(true);
        })
        .catch(error => {
          console.log(
            "> Something went wrong while attempting to connect " +
              "to the network. Check your network configuration."
          );
          clearTimeout(noResponseFromNetworkCall);
          reject(error);
        });
    });
  }
};<|MERGE_RESOLUTION|>--- conflicted
+++ resolved
@@ -1,5 +1,6 @@
 const debug = require("debug")("provider");
 const Web3 = require("web3");
+const { Web3Shim, InterfaceAdapter } = require("@truffle/interface-adapter");
 const wrapper = require("./wrapper");
 const DEFAULT_NETWORK_CHECK_TIMEOUT = 5000;
 
@@ -32,12 +33,9 @@
     return provider;
   },
 
-<<<<<<< HEAD
-  testConnection: function(web3, interfaceAdapter) {
-=======
   testConnection: function(options) {
     let networkCheckTimeout, networkType;
-    const { networks, network } = options;
+    const { networks, network, config } = options;
     if (networks && networks[network]) {
       networkCheckTimeout =
         networks[network].networkCheckTimeout || DEFAULT_NETWORK_CHECK_TIMEOUT;
@@ -46,9 +44,12 @@
       networkCheckTimeout = DEFAULT_NETWORK_CHECK_TIMEOUT;
     }
     const provider = this.getProvider(options);
-    const web3 = new Web3Shim({ provider, networkType });
-    const interfaceAdapter = new InterfaceAdapter({ provider, networkType });
->>>>>>> 18f422dc
+    const web3 = new Web3Shim({ config, provider, networkType });
+    const interfaceAdapter = new InterfaceAdapter({
+      config,
+      provider,
+      networkType
+    });
     return new Promise((resolve, reject) => {
       const noResponseFromNetworkCall = setTimeout(() => {
         const errorMessage =
